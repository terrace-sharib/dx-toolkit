# Copyright (C) 2013-2015 DNAnexus, Inc.
#
# This file is part of dx-toolkit (DNAnexus platform client libraries).
#
#   Licensed under the Apache License, Version 2.0 (the "License"); you may not
#   use this file except in compliance with the License. You may obtain a copy
#   of the License at
#
#       http://www.apache.org/licenses/LICENSE-2.0
#
#   Unless required by applicable law or agreed to in writing, software
#   distributed under the License is distributed on an "AS IS" BASIS, WITHOUT
#   WARRANTIES OR CONDITIONS OF ANY KIND, either express or implied. See the
#   License for the specific language governing permissions and limitations
#   under the License.

'''
Helper Functions
****************

The following helper functions are useful shortcuts for interacting with File objects.

'''

from __future__ import print_function, unicode_literals, division, absolute_import

import os, sys, math, mmap, stat
import hashlib
import traceback
import warnings
from collections import defaultdict

import dxpy
from .. import logger, DXHTTPRequest
from . import dxfile, DXFile
from .dxfile import FILE_REQUEST_TIMEOUT
from ..compat import open
from ..exceptions import DXFileError, DXPartLengthMismatchError, DXChecksumMismatchError
from ..utils import response_iterator

def open_dxfile(dxid, project=None, read_buffer_size=dxfile.DEFAULT_BUFFER_SIZE):
    '''
    :param dxid: file ID
    :type dxid: string
    :rtype: :class:`~dxpy.bindings.dxfile.DXFile`

    Given the object ID of an uploaded file, returns a remote file
    handler that is a Python file-like object.

    Example::

      with open_dxfile("file-xxxx") as fd:
          for line in fd:
              ...

    Note that this is shorthand for::

      DXFile(dxid)

    '''
    return DXFile(dxid, project=project, read_buffer_size=read_buffer_size)

def new_dxfile(mode=None, write_buffer_size=dxfile.DEFAULT_BUFFER_SIZE, **kwargs):
    '''
    :param mode: One of "w" or "a" for write and append modes, respectively
    :type mode: string
    :rtype: :class:`~dxpy.bindings.dxfile.DXFile`

    Additional optional parameters not listed: all those under
    :func:`dxpy.bindings.DXDataObject.new`.

    Creates a new remote file object that is ready to be written to;
    returns a :class:`~dxpy.bindings.dxfile.DXFile` object that is a
    writable file-like object.

    Example::

        with new_dxfile(media_type="application/json") as fd:
            fd.write("foo\\n")

    Note that this is shorthand for::

        dxFile = DXFile()
        dxFile.new(**kwargs)

    '''
    dx_file = DXFile(mode=mode, write_buffer_size=write_buffer_size)
    dx_file.new(**kwargs)
    return dx_file

_download_retry_counter = defaultdict(lambda: 3)

def download_dxfile(dxid, filename, chunksize=dxfile.DEFAULT_BUFFER_SIZE, append=False, show_progress=False,
                    project=None, **kwargs):
    '''
    :param dxid: DNAnexus file ID or DXFile (file handler) object
    :type dxid: string or DXFile
    :param filename: Local filename
    :type filename: string
    :param append: If True, appends to the local file (default is to truncate local file if it exists)
    :type append: boolean

    Downloads the remote file referenced by *dxid* and saves it to *filename*.

    Example::

        download_dxfile("file-xxxx", "localfilename.fastq")

    '''

    def print_progress(bytes_downloaded, file_size, action="Downloaded"):
        num_ticks = 60

        effective_file_size = file_size or 1
        if bytes_downloaded > effective_file_size:
            effective_file_size = bytes_downloaded

        ticks = int(round((bytes_downloaded / float(effective_file_size)) * num_ticks))
        percent = int(round((bytes_downloaded / float(effective_file_size)) * 100))

        fmt = "[{done}{pending}] {action} {done_bytes:,}{remaining} bytes ({percent}%) {name}"
        sys.stderr.write(fmt.format(action=action,
                                    done=("=" * (ticks - 1) + ">") if ticks > 0 else "",
                                    pending=" " * (num_ticks - ticks),
                                    done_bytes=bytes_downloaded,
                                    remaining=" of {size:,}".format(size=file_size) if file_size else "",
                                    percent=percent,
                                    name=filename))
        sys.stderr.flush()
        sys.stderr.write("\r")
        sys.stderr.flush()

    _bytes = 0

<<<<<<< HEAD
    mode = 'ab' if append else 'wb'
    with DXFile(dxid, mode='r', project=project, read_buffer_size=chunksize) as dxfile, open(filename, mode) as fd:
        if show_progress:
            print_progress(0, None)
        while True:
            file_content = dxfile.read(chunksize, project=project, **kwargs)
            if file_size is None:
                file_size = dxfile._file_length
=======
    if isinstance(dxid, DXFile):
        dxfile = dxid
    else:
        dxfile = DXFile(dxid, mode="r", project=project)

    dxfile_desc = dxfile.describe(fields={"parts"}, default_fields=True, **kwargs)
    parts = dxfile_desc["parts"]
    parts_to_get = sorted(parts, key=int)
    file_size = dxfile_desc.get("size")

    # Warm up the download URL cache in the file handler, to avoid all worker threads trying to fetch it simultaneously
    dxfile.get_download_url(**kwargs)

    offset = 0
    for part_id in parts_to_get:
        parts[part_id]["start"] = offset
        offset += parts[part_id]["size"]

    if append:
        fh = open(filename, "ab")
    else:
        try:
            fh = open(filename, "rb+")
        except IOError:
            fh = open(filename, "wb")
>>>>>>> cf87d77b

    if show_progress:
        print_progress(0, None)

    if fh.mode == "rb+":
        last_verified_part, last_verified_pos, max_verify_chunk_size = None, 0, 1024*1024
        try:
            for part_id in parts_to_get:
                part_info = parts[part_id]
                if "md5" not in part_info:
                    raise DXFileError("File {} does not contain part md5 checksums".format(dxfile.get_id()))
                bytes_to_read = part_info["size"]
                hasher = hashlib.md5()
                while bytes_to_read > 0:
                    chunk = fh.read(min(max_verify_chunk_size, bytes_to_read))
                    if len(chunk) < min(max_verify_chunk_size, bytes_to_read):
                        raise DXFileError("Local data for part {} is truncated".format(part_id))
                    hasher.update(chunk)
                    bytes_to_read -= max_verify_chunk_size
                if hasher.hexdigest() != part_info["md5"]:
                    raise DXFileError("Checksum mismatch when verifying downloaded part {}".format(part_id))
                else:
                    last_verified_part = part_id
                    last_verified_pos = fh.tell()
                    if show_progress:
                        _bytes += part_info["size"]
                        print_progress(_bytes, file_size, action="Verified")
        except (IOError, DXFileError) as e:
            logger.debug(e)
        fh.seek(last_verified_pos)
        fh.truncate()
        if last_verified_part is not None:
            del parts_to_get[:parts_to_get.index(last_verified_part)+1]
        if show_progress and len(parts_to_get) < len(parts):
            print_progress(last_verified_pos, file_size, action="Resuming at")
        logger.debug("Verified %s/%d downloaded parts", last_verified_part, len(parts_to_get))

    def get_chunk(part_id, start, end):
        url, headers = dxfile.get_download_url(**kwargs)
        # If we're fetching the whole object in one shot, avoid setting the Range header to take advantage of gzip
        # transfer compression
        if len(parts) > 1 or end - start + 1 < parts[part_id]["size"]:
            headers["Range"] = "bytes={}-{}".format(start, end)
        data = DXHTTPRequest(url, b"", method="GET", headers=headers, auth=None, jsonify_data=False,
                             prepend_srv=False, always_retry=True, timeout=FILE_REQUEST_TIMEOUT,
                             decode_response_body=False)
        return part_id, data

    def chunk_requests():
        for part_id in parts_to_get:
            part_info = parts[part_id]
            for chunk_start in range(part_info["start"], part_info["start"] + part_info["size"], chunksize):
                chunk_end = min(chunk_start + chunksize, part_info["start"] + part_info["size"]) - 1
                yield get_chunk, [part_id, chunk_start, chunk_end], {}

    def verify_part(part_id, got_bytes, hasher):
        if got_bytes is not None and got_bytes != parts[part_id]["size"]:
            msg = "Unexpected part data size in {} part {} (expected {}, got {})"
            msg = msg.format(dxfile.get_id(), part_id, parts[part_id]["size"], got_bytes)
            raise DXPartLengthMismatchError(msg)
        if hasher is not None and "md5" not in parts[part_id]:
            warnings.warn("Download of file {} is not being checked for integrity".format(dxfile.get_id()))
        elif hasher is not None and hasher.hexdigest() != parts[part_id]["md5"]:
            msg = "Checksum mismatch in {} part {} (expected {}, got {})"
            msg = msg.format(dxfile.get_id(), part_id, parts[part_id]["md5"], hasher.hexdigest())
            raise DXChecksumMismatchError(msg)

    try:
        cur_part, got_bytes, hasher = None, None, None
        dxfile._ensure_http_threadpool()
        for chunk_part, chunk_data in response_iterator(chunk_requests(), dxfile._http_threadpool):
            if chunk_part != cur_part:
                verify_part(cur_part, got_bytes, hasher)
                cur_part, got_bytes, hasher = chunk_part, 0, hashlib.md5()
            got_bytes += len(chunk_data)
            hasher.update(chunk_data)
            fh.write(chunk_data)
            if show_progress:
                _bytes += len(chunk_data)
                print_progress(_bytes, file_size)
        verify_part(cur_part, got_bytes, hasher)
        if show_progress:
            print_progress(_bytes, file_size, action="Completed")
    except DXFileError:
        part_gid = dxfile.get_id() + str(cur_part)
        print(traceback.format_exc(), file=sys.stderr)
        _download_retry_counter[part_gid] -= 1
        if _download_retry_counter[part_gid] > 0:
            print("Retrying {} ({} tries remain)".format(dxfile.get_id(), _download_retry_counter[part_gid]),
                  file=sys.stderr)
            return download_dxfile(dxfile, filename, chunksize=chunksize, append=append,
                                   show_progress=show_progress, project=project, **kwargs)
        raise

    if show_progress:
        sys.stderr.write("\n")

    fh.close()


def _get_buffer_size_for_file(file_size, file_is_mmapd=False):
    """Returns an upload buffer size that is appropriate to use for a file
    of size file_size. If file_is_mmapd is True, the size is further
    constrained to be suitable for passing to mmap.

    """
    # Raise buffer size (for files exceeding DEFAULT_BUFFER_SIZE * 10k
    # bytes) in order to prevent us from exceeding 10k parts limit.
    min_buffer_size = int(math.ceil(float(file_size) / 10000))
    buffer_size = max(dxfile.DEFAULT_BUFFER_SIZE, min_buffer_size)
    if file_size >= 0 and file_is_mmapd:
        # For mmap'd uploads the buffer size additionally must be a
        # multiple of the ALLOCATIONGRANULARITY.
        buffer_size = int(math.ceil(float(buffer_size) / mmap.ALLOCATIONGRANULARITY)) * mmap.ALLOCATIONGRANULARITY
    if buffer_size * 10000 < file_size:
        raise AssertionError('part size is not large enough to complete upload')
    if file_is_mmapd and buffer_size % mmap.ALLOCATIONGRANULARITY != 0:
        raise AssertionError('part size will not be accepted by mmap')
    return buffer_size

def upload_local_file(filename=None, file=None, media_type=None, keep_open=False,
                      wait_on_close=False, use_existing_dxfile=None, show_progress=False, **kwargs):
    '''
    :param filename: Local filename
    :type filename: string
    :param file: File-like object
    :type file: File-like object
    :param media_type: Internet Media Type
    :type media_type: string
    :param keep_open: If False, closes the file after uploading
    :type keep_open: boolean
    :param wait_on_close: If True, waits for the file to close
    :type wait_on_close: boolean
    :param use_existing_dxfile: Instead of creating a new file object, upload to the specified file
    :type use_existing_dxfile: :class:`~dxpy.bindings.dxfile.DXFile`
    :returns: Remote file handler
    :rtype: :class:`~dxpy.bindings.dxfile.DXFile`

    Additional optional parameters not listed: all those under
    :func:`dxpy.bindings.DXDataObject.new`.

    Exactly one of *filename* or *file* is required.

    Uploads *filename* or reads from *file* into a new file object (with
    media type *media_type* if given) and returns the associated remote
    file handler. The "name" property of the newly created remote file
    is set to the basename of *filename* or to *file.name* (if it
    exists).

    Examples::

      # Upload from a path
      dxpy.upload_local_file("/home/ubuntu/reads.fastq.gz")
      # Upload from a file-like object
      with open("reads.fastq") as fh:
          dxpy.upload_local_file(file=fh)

    '''
    fd = file if filename is None else open(filename, 'rb')

    try:
        file_size = os.fstat(fd.fileno()).st_size
    except:
        file_size = 0
    buffer_size = _get_buffer_size_for_file(file_size, file_is_mmapd=hasattr(fd, "fileno"))

    if use_existing_dxfile:
        handler = use_existing_dxfile
    else:
        # Set a reasonable name for the file if none has been set
        # already
        creation_kwargs = kwargs.copy()
        if 'name' not in kwargs:
            if filename is not None:
                creation_kwargs['name'] = os.path.basename(filename)
            else:
                # Try to get filename from file-like object
                try:
                    local_file_name = file.name
                except AttributeError:
                    pass
                else:
                    creation_kwargs['name'] = os.path.basename(local_file_name)

        # Use 'a' mode because we will be responsible for closing the file
        # ourselves later (if requested).
        handler = new_dxfile(mode='a', media_type=media_type, write_buffer_size=buffer_size, **creation_kwargs)

    # For subsequent API calls, don't supply the dataobject metadata
    # parameters that are only needed at creation time.
    _, remaining_kwargs = dxpy.DXDataObject._get_creation_params(kwargs)

    num_ticks = 60
    offset = 0

    def can_be_mmapd(fd):
        if not hasattr(fd, "fileno"):
            return False
        mode = os.fstat(fd.fileno()).st_mode
        return not (stat.S_ISCHR(mode) or stat.S_ISFIFO(mode))

    def read(num_bytes):
        """
        Returns a string or mmap'd data containing the next num_bytes of
        the file, or up to the end if there are fewer than num_bytes
        left.
        """
        # If file cannot be mmap'd (e.g. is stdin, or a fifo), fall back
        # to doing an actual read from the file.
        if not can_be_mmapd(fd):
            return fd.read(handler._write_bufsize)

        bytes_available = max(file_size - offset, 0)
        if bytes_available == 0:
            return b""

        return mmap.mmap(fd.fileno(), min(handler._write_bufsize, bytes_available), offset=offset, access=mmap.ACCESS_READ)

    handler._num_bytes_transmitted = 0

    def report_progress(handler, num_bytes):
        handler._num_bytes_transmitted += num_bytes
        if file_size > 0:
            ticks = int(round((handler._num_bytes_transmitted / float(file_size)) * num_ticks))
            percent = int(round((handler._num_bytes_transmitted / float(file_size)) * 100))

            fmt = "[{done}{pending}] Uploaded {done_bytes:,} of {total:,} bytes ({percent}%) {name}"
            sys.stderr.write(fmt.format(done='=' * (ticks - 1) + '>' if ticks > 0 else '',
                                        pending=' ' * (num_ticks - ticks),
                                        done_bytes=handler._num_bytes_transmitted,
                                        total=file_size,
                                        percent=percent,
                                        name=filename if filename is not None else ''))
            sys.stderr.flush()
            sys.stderr.write("\r")
            sys.stderr.flush()

    if show_progress:
        report_progress(handler, 0)

    while True:
        buf = read(handler._write_bufsize)
        offset += len(buf)

        if len(buf) == 0:
            break

        handler.write(buf, report_progress_fn=report_progress if show_progress else None, **remaining_kwargs)

    if filename is not None:
        fd.close()

    handler.flush(report_progress_fn=report_progress if show_progress else None, **remaining_kwargs)

    if show_progress:
        sys.stderr.write("\n")
        sys.stderr.flush()

    if not keep_open:
        handler.close(block=wait_on_close, report_progress_fn=report_progress if show_progress else None, **remaining_kwargs)

    return handler

def upload_string(to_upload, media_type=None, keep_open=False, wait_on_close=False, **kwargs):
    """
    :param to_upload: String to upload into a file
    :type to_upload: string
    :param media_type: Internet Media Type
    :type media_type: string
    :param keep_open: If False, closes the file after uploading
    :type keep_open: boolean
    :param wait_on_close: If True, waits for the file to close
    :type wait_on_close: boolean
    :returns: Remote file handler
    :rtype: :class:`~dxpy.bindings.dxfile.DXFile`

    Additional optional parameters not listed: all those under
    :func:`dxpy.bindings.DXDataObject.new`.

    Uploads the data in the string *to_upload* into a new file object
    (with media type *media_type* if given) and returns the associated
    remote file handler.

    """

    # Use 'a' mode because we will be responsible for closing the file
    # ourselves later (if requested).
    handler = new_dxfile(media_type=media_type, mode='a', **kwargs)

    # For subsequent API calls, don't supply the dataobject metadata
    # parameters that are only needed at creation time.
    _, remaining_kwargs = dxpy.DXDataObject._get_creation_params(kwargs)

    handler.write(to_upload, **remaining_kwargs)

    if not keep_open:
        handler.close(block=wait_on_close, **remaining_kwargs)

    return handler<|MERGE_RESOLUTION|>--- conflicted
+++ resolved
@@ -132,16 +132,6 @@
 
     _bytes = 0
 
-<<<<<<< HEAD
-    mode = 'ab' if append else 'wb'
-    with DXFile(dxid, mode='r', project=project, read_buffer_size=chunksize) as dxfile, open(filename, mode) as fd:
-        if show_progress:
-            print_progress(0, None)
-        while True:
-            file_content = dxfile.read(chunksize, project=project, **kwargs)
-            if file_size is None:
-                file_size = dxfile._file_length
-=======
     if isinstance(dxid, DXFile):
         dxfile = dxid
     else:
@@ -152,8 +142,9 @@
     parts_to_get = sorted(parts, key=int)
     file_size = dxfile_desc.get("size")
 
-    # Warm up the download URL cache in the file handler, to avoid all worker threads trying to fetch it simultaneously
-    dxfile.get_download_url(**kwargs)
+    # Warm up the download URL cache in the file handler, to avoid all
+    # worker threads trying to fetch it simultaneously
+    dxfile.get_download_url(project=project, **kwargs)
 
     offset = 0
     for part_id in parts_to_get:
@@ -167,7 +158,6 @@
             fh = open(filename, "rb+")
         except IOError:
             fh = open(filename, "wb")
->>>>>>> cf87d77b
 
     if show_progress:
         print_progress(0, None)
@@ -206,7 +196,7 @@
         logger.debug("Verified %s/%d downloaded parts", last_verified_part, len(parts_to_get))
 
     def get_chunk(part_id, start, end):
-        url, headers = dxfile.get_download_url(**kwargs)
+        url, headers = dxfile.get_download_url(project=project, **kwargs)
         # If we're fetching the whole object in one shot, avoid setting the Range header to take advantage of gzip
         # transfer compression
         if len(parts) > 1 or end - start + 1 < parts[part_id]["size"]:
