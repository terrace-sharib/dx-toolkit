# Copyright (C) 2013-2016 DNAnexus, Inc.
#
# This file is part of dx-toolkit (DNAnexus platform client libraries).
#
#   Licensed under the Apache License, Version 2.0 (the "License"); you may not
#   use this file except in compliance with the License. You may obtain a copy
#   of the License at
#
#       http://www.apache.org/licenses/LICENSE-2.0
#
#   Unless required by applicable law or agreed to in writing, software
#   distributed under the License is distributed on an "AS IS" BASIS, WITHOUT
#   WARRANTIES OR CONDITIONS OF ANY KIND, either express or implied. See the
#   License for the specific language governing permissions and limitations
#   under the License.

'''
DXFile Handler
**************

This remote file handler is a Python file-like object.
'''

from __future__ import print_function, unicode_literals, division, absolute_import

import os, sys, logging, traceback, hashlib, copy, time, math, mmap
from threading import Lock
import concurrent.futures
from multiprocessing import cpu_count

import dxpy
from . import DXDataObject
from ..exceptions import DXFileError, DXIncompleteReadsError
from ..utils import warn
from ..utils.resolver import object_exists_in_project
from ..compat import BytesIO, basestring


DXFILE_HTTP_THREADS = min(cpu_count(), 8)
MIN_BUFFER_SIZE = 1024*1024
DEFAULT_BUFFER_SIZE = 1024*1024*4
if dxpy.JOB_ID:
    # Increase HTTP request buffer size when we are running within the
    # platform.
    DEFAULT_BUFFER_SIZE = 1024*1024*96

MD5_READ_CHUNK_SIZE = 1024*1024*4
FILE_REQUEST_TIMEOUT = 60
<<<<<<< HEAD

=======
>>>>>>> 9279a56e
DEFAULT_MAXIMUM_PARTS = 10000
DEFAULT_MINIMUM_PARTS = 1
DEFAULT_MINIMUM_PART_SIZE = 1024*1024*5
DEFAULT_MAXIMUM_PART_SIZE = 1024*1024*1024*5

def _validate_headers(headers):
    for key, value in headers.items():
        if not isinstance(key, basestring):
            raise ValueError("Expected key %r of headers to be a string" % (key,))
        if not isinstance(value, basestring):
            raise ValueError("Expected value %r of headers (associated with key %r) to be a string"
                             % (value, key))
    return headers

class DXFile(DXDataObject):
    '''Remote file object handler.

    :param dxid: Object ID
    :type dxid: string
    :param project: Project ID
    :type project: string
    :param mode: One of "r", "w", or "a" for read, write, and append modes, respectively
    :type mode: string

    .. note:: The attribute values below are current as of the last time
              :meth:`~dxpy.bindings.DXDataObject.describe` was run.
              (Access to any of the below attributes causes
              :meth:`~dxpy.bindings.DXDataObject.describe` to be called
              if it has never been called before.)

    .. py:attribute:: media

       String containing the Internet Media Type (also known as MIME type
       or Content-type) of the file.

    .. automethod:: _new

    '''

    _class = "file"

    _describe = staticmethod(dxpy.api.file_describe)
    _add_types = staticmethod(dxpy.api.file_add_types)
    _remove_types = staticmethod(dxpy.api.file_remove_types)
    _get_details = staticmethod(dxpy.api.file_get_details)
    _set_details = staticmethod(dxpy.api.file_set_details)
    _set_visibility = staticmethod(dxpy.api.file_set_visibility)
    _rename = staticmethod(dxpy.api.file_rename)
    _set_properties = staticmethod(dxpy.api.file_set_properties)
    _add_tags = staticmethod(dxpy.api.file_add_tags)
    _remove_tags = staticmethod(dxpy.api.file_remove_tags)
    _close = staticmethod(dxpy.api.file_close)
    _list_projects = staticmethod(dxpy.api.file_list_projects)

    _http_threadpool = None
    _http_threadpool_size = DXFILE_HTTP_THREADS

    _buffer_size = DEFAULT_BUFFER_SIZE
    _minimum_part_size = DEFAULT_MINIMUM_PART_SIZE
    _maximum_part_size = DEFAULT_MAXIMUM_PART_SIZE
    _maximum_parts = DEFAULT_MAXIMUM_PARTS

    NO_PROJECT_HINT = 'NO_PROJECT_HINT'

    @classmethod
    def set_http_threadpool_size(cls, num_threads):
        cls._http_threadpool_size = num_threads

    @classmethod
    def _ensure_http_threadpool(cls):
        if cls._http_threadpool is None:
            cls._http_threadpool = dxpy.utils.get_futures_threadpool(max_workers=cls._http_threadpool_size)

    @classmethod
    def _set_file_limits(cls, file_limits):
        cls._buffer_size = file_limits['minimumPartSize']
        cls._maximum_parts = file_limits['maximumNumParts']
        cls._minimum_part_size = file_limits['minimumPartSize']
        cls._maximum_part_size = file_limits['maximumPartSize']

    def __init__(self, dxid=None, project=None, mode=None,
                 read_buffer_size=DEFAULT_BUFFER_SIZE, write_buffer_size=DEFAULT_BUFFER_SIZE, file_size=1, file_is_mmapd=False):
<<<<<<< HEAD
=======
        print('in __init__')
        print('[file_size]')
        print(file_size)
        print(file_is_mmapd)
>>>>>>> 9279a56e
        DXDataObject.__init__(self, dxid=dxid, project=project)
        if mode is None:
            self._close_on_exit = True
        else:
            if mode not in ['r', 'w', 'a']:
                raise ValueError("mode must be one of 'r', 'w', or 'a'")
            self._close_on_exit = (mode == 'w')
        self._read_buf = BytesIO()
        self._write_buf = BytesIO()

<<<<<<< HEAD
=======
        if write_buffer_size < 1:
            raise DXFileError("Write buffer size must be at least 5 MB")

        if write_buffer_size > 4*1024*1024:
            raise DXFileError("Write buffer size must be at most 4 MB")

>>>>>>> 9279a56e
        self._read_bufsize = read_buffer_size
        self._write_bufsize = write_buffer_size
        self.file_size = file_size
        self.file_is_mmapd = file_is_mmapd

        # These are cached once for all download threads. This saves calls to the apiserver.
        self._download_url, self._download_url_headers, self._download_url_expires = None, None, None

        # This lock protects accesses to the above three variables, ensuring that they would
        # be checked and changed atomically. This protects against thread race conditions.
        self._url_download_mutex = Lock()

        self._request_iterator, self._response_iterator = None, None
        self._http_threadpool_futures = set()

        # Initialize state
        self._pos = 0
        self._file_length = None
        self._cur_part = 1
        self._num_uploaded_parts = 0

    def _get_buffer_size_for_file(self, file_size, file_is_mmapd=False, **kwargs):
        """Returns an upload buffer size that is appropriate to use for a file
        of size file_size. If file_is_mmapd is True, the size is further
        constrained to be suitable for passing to mmap.

        """
        # Raise buffer size (for files exceeding DEFAULT_BUFFER_SIZE * 10k
        # bytes) in order to prevent us from exceeding 10k parts limit.
        min_buffer_size = int(math.ceil(float(file_size) / self._maximum_parts))
        buffer_size = max(self._buffer_size, min_buffer_size)
        if file_size >= 0 and file_is_mmapd:
            # For mmap'd uploads the buffer size additionally must be a
            # multiple of the ALLOCATIONGRANULARITY.
            buffer_size = int(math.ceil(float(buffer_size) / mmap.ALLOCATIONGRANULARITY)) * mmap.ALLOCATIONGRANULARITY
        if buffer_size * self._maximum_parts < file_size:
            raise AssertionError('part size is not large enough to complete upload')
        if file_is_mmapd and buffer_size % mmap.ALLOCATIONGRANULARITY != 0:
            raise AssertionError('part size will not be accepted by mmap')
        return buffer_size

    def _new(self, dx_hash, media_type=None, **kwargs):
        """
        :param dx_hash: Standard hash populated in :func:`dxpy.bindings.DXDataObject.new()` containing attributes common to all data object classes.
        :type dx_hash: dict
        :param media_type: Internet Media Type
        :type media_type: string

        Creates a new remote file with media type *media_type*, if given.

        """

        if media_type is not None:
            dx_hash["media"] = media_type

        resp = dxpy.api.file_new(dx_hash, **kwargs)
        self.set_ids(resp["id"], dx_hash["project"])

    def __enter__(self):
        return self

    def __exit__(self, type, value, traceback):
        self.flush()
        if self._close_on_exit and self._get_state() == "open":
            self.close()

    def __del__(self):
        '''
        Exceptions raised here in the destructor are IGNORED by Python! We will try and flush data
        here just as a safety measure, but you should not rely on this to flush your data! We will
        be really grumpy and complain if we detect unflushed data here.

        Use a context manager or flush the object explicitly to avoid this.

        In addition, when this is triggered by interpreter shutdown, the thread pool is not
        available, and we will wait for the request queue forever. In this case, we must revert to
        synchronous, in-thread flushing. We don't know how to detect this condition, so we'll use
        that for all destructor events.

        Neither this nor context managers are compatible with kwargs pass-through (so e.g. no
        custom auth).
        '''
        if not hasattr(self, '_write_buf'):
            # This occurs when there is an exception initializing the
            # DXFile object
            return

        if self._write_buf.tell() > 0 or len(self._http_threadpool_futures) > 0:
            warn("=== WARNING! ===")
            warn("There is still unflushed data in the destructor of a DXFile object!")
            warn("We will attempt to flush it now, but if an error were to occur, we could not report it back to you.")
            warn("Your program could fail to flush the data but appear to succeed.")
            warn("Instead, please call flush() or close(), or use the context managed version (e.g., with open_dxfile(ID, mode='w') as f:)")
        try:
            self.flush(multithread=False)
        except Exception as e:
            warn("=== Exception occurred while flushing accumulated file data for %r" % (self._dxid,))
            traceback.print_exception(*sys.exc_info())
            raise

    def __iter__(self):
        _buffer = self.read(self._read_bufsize)
        done = False
        while not done:
            if b"\n" in _buffer:
                lines = _buffer.splitlines()
                for i in range(len(lines) - 1):
                    yield lines[i]
                _buffer = lines[len(lines) - 1]
            else:
                more = self.read(self._read_bufsize)
                if more == b"":
                    done = True
                else:
                    _buffer = _buffer + more
        if _buffer:
            yield _buffer

    def set_ids(self, dxid, project=None):
        '''
        :param dxid: Object ID
        :type dxid: string
        :param project: Project ID
        :type project: string

        Discards the currently stored ID and associates the handler with
        *dxid*. As a side effect, it also flushes the buffer for the
        previous file object if the buffer is nonempty.
        '''
        if self._dxid is not None:
            self.flush()

        DXDataObject.set_ids(self, dxid, project)

        # Reset state
        self._pos = 0
        self._file_length = None
        self._cur_part = 1
        self._num_uploaded_parts = 0

    def seek(self, offset, from_what=os.SEEK_SET):
        '''
        :param offset: Position in the file to seek to
        :type offset: integer

        Seeks to *offset* bytes from the beginning of the file.  This is a no-op if the file is open for writing.

        The position is computed from adding *offset* to a reference point; the reference point is selected by the
        *from_what* argument. A *from_what* value of 0 measures from the beginning of the file, 1 uses the current file
        position, and 2 uses the end of the file as the reference point. *from_what* can be omitted and defaults to 0,
        using the beginning of the file as the reference point.
        '''
        if from_what == os.SEEK_SET:
            reference_pos = 0
        elif from_what == os.SEEK_CUR:
            reference_pos = self._pos
        elif from_what == os.SEEK_END:
            if self._file_length == None:
                desc = self.describe()
                self._file_length = int(desc["size"])
            reference_pos = self._file_length
        else:
            raise DXFileError("Invalid value supplied for from_what")

        orig_pos = self._pos
        self._pos = reference_pos + offset

        in_buf = False
        orig_buf_pos = self._read_buf.tell()
        if offset < orig_pos:
            if orig_buf_pos > orig_pos - offset:
                # offset is less than original position but within the buffer
                in_buf = True
        else:
            buf_len = dxpy.utils.string_buffer_length(self._read_buf)
            if buf_len - orig_buf_pos > offset - orig_pos:
                # offset is greater than original position but within the buffer
                in_buf = True

        if in_buf:
            # offset is within the buffer (at least one byte following
            # the offset can be read directly out of the buffer)
            self._read_buf.seek(orig_buf_pos - orig_pos + offset)
        elif offset == orig_pos:
            # This seek is a no-op (the cursor is just past the end of
            # the read buffer and coincides with the desired seek
            # position). We don't have the data ready, but the request
            # for the data starting here is already in flight.
            #
            # Detecting this case helps to optimize for sequential read
            # access patterns.
            pass
        else:
            # offset is outside the buffer-- reset buffer and queues.
            # This is the failsafe behavior
            self._read_buf = BytesIO()
            # TODO: if the offset is within the next response(s), don't throw out the queues
            self._request_iterator, self._response_iterator = None, None

    def tell(self):
        '''
        Returns the current position of the file read cursor.

        Warning: Because of buffering semantics, this value will **not** be accurate when using the line iterator form
        (`for line in file`).
        '''
        return self._pos

    def flush(self, multithread=True, **kwargs):
        '''
        Flushes the internal write buffer.
        '''
        if self._write_buf.tell() > 0:
            data = self._write_buf.getvalue()
            self._write_buf = BytesIO()

            if multithread:
                self._async_upload_part_request(data, index=self._cur_part, **kwargs)
            else:
                self.upload_part(data, self._cur_part, **kwargs)

            self._cur_part += 1

        if len(self._http_threadpool_futures) > 0:
            dxpy.utils.wait_for_all_futures(self._http_threadpool_futures)
            try:
                for future in self._http_threadpool_futures:
                    if future.exception() != None:
                        raise future.exception()
            finally:
                self._http_threadpool_futures = set()

    def _async_upload_part_request(self, *args, **kwargs):
        self._ensure_http_threadpool()

        while len(self._http_threadpool_futures) >= self._http_threadpool_size:
            future = dxpy.utils.wait_for_a_future(self._http_threadpool_futures)
            if future.exception() != None:
                raise future.exception()
            self._http_threadpool_futures.remove(future)

        future = self._http_threadpool.submit(self.upload_part, *args, **kwargs)
        self._http_threadpool_futures.add(future)

    def write(self, data, multithread=True, **kwargs):
        '''
        :param data: Data to be written
        :type data: str or mmap object

        Writes the data *data* to the file.

        .. note::

            Writing to remote files is append-only. Using :meth:`seek`
            does not affect where the next :meth:`write` will occur.

        '''
        self.file_limits = dxpy.api.project_describe(self.project, {'fields': {'fileUploadParameters': True}})['fileUploadParameters']
        self._set_file_limits(self.file_limits)

        self._write_buf_size = self._get_buffer_size_for_file(self.file_size, self.file_is_mmapd)

        if self._write_buf_size < self._minimum_part_size:
            raise DXFileError("Write buffer size must be at least {}".format(self._readable_part_size(self._minimum_part_size)))

        if self._write_buf_size > self._maximum_part_size:
            raise DXFileError("Write buffer size must be at most {}".format(self._readable_part_size(self._maximum_part_size)))

        def write_request(data_for_write_req):
            if multithread:
                self._async_upload_part_request(data_for_write_req, index=self._cur_part, **kwargs)
            else:
                self.upload_part(data_for_write_req, self._cur_part, **kwargs)
            self._cur_part += 1

        if self._write_buf.tell() == 0 and self._write_bufsize == len(data):
            # In the special case of a write that is the same size as
            # our write buffer size, and no unflushed data in the
            # buffer, just directly dispatch the write and bypass the
            # write buffer.
            #
            # This saves a buffer copy, which is especially helpful if
            # 'data' is actually mmap'd from a file.
            #
            # TODO: an additional optimization could be made to allow
            # the last request from an mmap'd upload to take this path
            # too (in general it won't because it's not of length
            # _write_bufsize). This is probably inconsequential though.
            write_request(data)
            return

        remaining_space = self._write_bufsize - self._write_buf.tell()

        if len(data) <= remaining_space:
            self._write_buf.write(data)
        else:
            self._write_buf.write(data[:remaining_space])

            temp_data = self._write_buf.getvalue()
            self._write_buf = BytesIO()
            write_request(temp_data)

            # TODO: check if repeat string splitting is bad for
            # performance when len(data) >> _write_bufsize
            self.write(data[remaining_space:], **kwargs)

    def _readable_part_size(bytes):
        """
            Returns the file size in readable form'
        """
        B = float(bytes)
        KB = float(1024)
        MB = float(KB * 1024)
        GB = float(MB * 1024)
        TB = float(GB * 1024)

        if B < KB:
            return '{0} {1}'.format(B, 'Bytes' if 0 == B > 1 else 'Byte')
        elif B <= B < KB:
            return '{0:.2f} KB'.format(B/KB)
        elif B <= KB < MB:
            return '{0:.2f} MB'.format(B/MB)
        elif B <= MB < GB:
            return '{0:.2f} GB'.format(B/GB)
        elif B <= GB < TB:
            return '{0:.2f} GB'.format(B/TB)

    def closed(self, **kwargs):
        '''
        :returns: Whether the remote file is closed
        :rtype: boolean

        Returns :const:`True` if the remote file is closed and
        :const:`False` otherwise. Note that if it is not closed, it can
        be in either the "open" or "closing" states.
        '''

        return self.describe(fields={'state'}, **kwargs)["state"] == "closed"

    def close(self, block=False, **kwargs):
        '''
        :param block: If True, this function blocks until the remote file has closed.
        :type block: boolean

        Attempts to close the file.

        .. note:: The remote file cannot be closed until all parts have
           been fully uploaded. An exception will be thrown if this is
           not the case.
        '''
        self.flush(**kwargs)

        if self._num_uploaded_parts == 0:
            # We haven't uploaded any parts in this session. In case no parts have been uploaded at all, try to upload
            # an empty part (files with 0 parts cannot be closed).
            try:
                self.upload_part('', 1, **kwargs)
            except dxpy.exceptions.InvalidState:
                pass

        if 'report_progress_fn' in kwargs:
            del kwargs['report_progress_fn']

        dxpy.api.file_close(self._dxid, **kwargs)

        if block:
            self._wait_on_close(**kwargs)

    def wait_on_close(self, timeout=3600*24*7, **kwargs):
        '''
        :param timeout: Maximum amount of time to wait (in seconds) until the file is closed.
        :type timeout: integer
        :raises: :exc:`dxpy.exceptions.DXFileError` if the timeout is reached before the remote file has been closed

        Waits until the remote file is closed.
        '''
        self._wait_on_close(timeout, **kwargs)

    def upload_part(self, data, index=None, display_progress=False, report_progress_fn=None, **kwargs):
        """
        :param data: Data to be uploaded in this part
        :type data: str or mmap object
        :param index: Index of part to be uploaded; must be in [1, 10000]
        :type index: integer
        :param display_progress: Whether to print "." to stderr when done
        :type display_progress: boolean
        :param report_progress_fn: Optional: a function to call that takes in two arguments (self, # bytes transmitted)
        :type report_progress_fn: function or None
        :raises: :exc:`dxpy.exceptions.DXFileError` if *index* is given and is not in the correct range, :exc:`requests.exceptions.HTTPError` if upload fails

        Uploads the data in *data* as part number *index* for the
        associated file. If no value for *index* is given, *index*
        defaults to 1. This probably only makes sense if this is the
        only part to be uploaded.
        """
        # determine the limits of the file and reset
        # self.file_limits = dxpy.api.project_describe(self.project, {'fields': {'fileUploadParameters': True}})['fileUploadParameters']
        #_set_file_limits(self.file_limits)
        print('in upload_part')

        req_input = {}
        if index is not None:
            req_input["index"] = int(index)

        md5 = hashlib.md5()
        if hasattr(data, 'seek') and hasattr(data, 'tell'):
            # data is a buffer; record initial position (so we can rewind back)
            rewind_input_buffer_offset = data.tell()
            while True:
                bytes_read = data.read(MD5_READ_CHUNK_SIZE)
                if bytes_read:
                    md5.update(bytes_read)
                else:
                    break
            # rewind the buffer to original position
            data.seek(rewind_input_buffer_offset)
        else:
            md5.update(data)

        req_input["md5"] = md5.hexdigest()
        req_input["size"] = len(data)

        def get_upload_url_and_headers():
            # This function is called from within a retry loop, so to avoid amplifying the number of retries
            # geometrically, we decrease the allowed number of retries for the nested API call every time.
            if 'max_retries' not in kwargs:
                kwargs['max_retries'] = dxpy.DEFAULT_RETRIES
            elif kwargs['max_retries'] > 0:
                kwargs['max_retries'] -= 1

            if "timeout" not in kwargs:
                kwargs["timeout"] = FILE_REQUEST_TIMEOUT

            resp = dxpy.api.file_upload(self._dxid, req_input, **kwargs)
            url = resp["url"]
            return url, _validate_headers(resp.get("headers", {}))

        # The file upload API requires us to get a pre-authenticated upload URL (and headers for it) every time we
        # attempt an upload. Because DXHTTPRequest will retry requests under retryable conditions, we give it a callback
        # to ask us for a new upload URL every time it attempts a request (instead of giving them directly).
        dxpy.DXHTTPRequest(get_upload_url_and_headers,
                           data,
                           jsonify_data=False,
                           prepend_srv=False,
                           always_retry=True,
                           timeout=FILE_REQUEST_TIMEOUT,
                           auth=None,
                           method='PUT')

        self._num_uploaded_parts += 1

        if display_progress:
            warn(".")

        if report_progress_fn is not None:
            report_progress_fn(self, len(data))

    def get_download_url(self, duration=None, preauthenticated=False, filename=None, project=None, **kwargs):
        """
        :param duration: number of seconds for which the generated URL will be
            valid, should only be specified when preauthenticated is True
        :type duration: int
        :param preauthenticated: if True, generates a 'preauthenticated'
            download URL, which embeds authentication info in the URL and does
            not require additional headers
        :type preauthenticated: bool
        :param filename: desired filename of the downloaded file
        :type filename: str
        :param project: ID of a project containing the file (the download URL
            will be associated with this project, and this may affect which
            billing account is billed for this download). If None, no hint is
            supplied to the API server. If set to a project, the URL is only
            valid so long as the user has access to that project and the
            project contains that file.
        :type project: str
        :returns: download URL and dict containing HTTP headers to be supplied
            with the request
        :rtype: tuple (str, dict)
        :raises: :exc:`~dxpy.exceptions.ResourceNotFound` if the project does
            not contain this file.

        Obtains a URL that can be used to directly download the associated
        file.

        """
        # Test hook to write 'project' argument passed to API call to a
        # local file
        if '_DX_DUMP_BILLED_PROJECT' in os.environ:
            with open(os.environ['_DX_DUMP_BILLED_PROJECT'], "w") as fd:
                if project is not None:
                    fd.write(project)

        args = {"preauthenticated": preauthenticated}

        if duration is not None:
            args["duration"] = duration
        if filename is not None:
            args["filename"] = filename
        if project is not None:
            args["project"] = project

        with self._url_download_mutex:
            if self._download_url is None or self._download_url_expires < time.time():
                # The idea here is to cache a download URL for the entire file, that will
                # be good for a few minutes. This avoids each thread having to ask the
                # server for a URL, increasing server load.
                #
                # To avoid thread race conditions, this check/update procedure is protected
                # with a lock.

                # logging.debug("Download URL unset or expired, requesting a new one")
                if "timeout" not in kwargs:
                    kwargs["timeout"] = FILE_REQUEST_TIMEOUT
                resp = dxpy.api.file_download(self._dxid, args, **kwargs)
                self._download_url = resp["url"]
                self._download_url_headers = _validate_headers(resp.get("headers", {}))
                if preauthenticated:
                    self._download_url_expires = resp["expires"]/1000 - 60  # Try to account for drift
                else:
                    self._download_url_expires = 32503680000  # doesn't expire (year 3000)

            # Make a copy, ensuring each thread has its own mutable
            # version of the headers.  Note: python strings are
            # immutable, so we can safely give a reference to the
            # download url.
            retval_download_url = self._download_url
            retval_download_url_headers = copy.copy(self._download_url_headers)

        return retval_download_url, retval_download_url_headers

    def _generate_read_requests(self, start_pos=0, end_pos=None, project=None,
                                limit_chunk_size=None, **kwargs):
        # project=None means no hint is to be supplied to the apiserver. It is
        # an error to supply a project that does not contain this file.
        if limit_chunk_size is None:
            limit_chunk_size = self._read_bufsize

        if self._file_length == None:
            desc = self.describe(**kwargs)
            self._file_length = int(desc["size"])

        if end_pos == None:
            end_pos = self._file_length
        if end_pos > self._file_length:
            raise DXFileError("Invalid end_pos")

        def chunk_ranges(start_pos, end_pos, init_chunk_size=1024*64, ramp=2, num_requests_between_ramp=4):
            cur_chunk_start = start_pos
            cur_chunk_size = min(init_chunk_size, limit_chunk_size)
            i = 0
            while cur_chunk_start < end_pos:
                cur_chunk_end = min(cur_chunk_start + cur_chunk_size - 1, end_pos)
                yield cur_chunk_start, cur_chunk_end
                cur_chunk_start += cur_chunk_size
                if cur_chunk_size < limit_chunk_size and i % num_requests_between_ramp == (num_requests_between_ramp - 1):
                    cur_chunk_size = min(cur_chunk_size * ramp, limit_chunk_size)
                i += 1

        for chunk_start_pos, chunk_end_pos in chunk_ranges(start_pos, end_pos):
            url, headers = self.get_download_url(project=project, **kwargs)
            headers['Range'] = "bytes=" + str(chunk_start_pos) + "-" + str(chunk_end_pos)
            yield dxpy.DXHTTPRequest, [url, ''], {'method': 'GET',
                                                  'headers': headers,
                                                  'auth': None,
                                                  'jsonify_data': False,
                                                  'prepend_srv': False,
                                                  'always_retry': True,
                                                  'timeout': FILE_REQUEST_TIMEOUT,
                                                  'decode_response_body': False}

    def _next_response_content(self):
        self._ensure_http_threadpool()

        if self._response_iterator is None:
            self._response_iterator = dxpy.utils.response_iterator(
                self._request_iterator,
                self._http_threadpool
            )
        try:
            return next(self._response_iterator)
        except:
            # If an exception is raised, the iterator is unusable for
            # retrieving any more items. Destroy it so we'll reinitialize it
            # next time.
            self._response_iterator = None
            self._request_iterator = None
            raise

    def read(self, length=None, use_compression=None, project=None, **kwargs):
        '''
        :param length: Maximum number of bytes to be read
        :type length: integer
        :param project: project to use as context for this download (may affect
            which billing account is billed for this download). If specified,
            must be a project in which this file exists. If not specified, the
            project ID specified in the handler is used for the download, IF it
            contains this file. If set to DXFile.NO_PROJECT_HINT, no project ID
            is supplied for the download, even if the handler specifies a
            project ID.
        :type project: str or None
        :rtype: string
        :raises: :exc:`~dxpy.exceptions.ResourceNotFound` if *project* is
            supplied and it does not contain this file

        Returns the next *length* bytes, or all the bytes until the end of file
        (if no *length* is given or there are fewer than *length* bytes left in
        the file).

        .. note:: After the first call to read(), the project arg and
           passthrough kwargs are not respected while using the same response
           iterator (i.e. until next seek).

        '''
        if self._file_length == None:
            desc = self.describe(**kwargs)
            if desc["state"] != "closed":
                raise DXFileError("Cannot read from file until it is in the closed state")
            self._file_length = int(desc["size"])

        if self._pos == self._file_length:
            return b""

        if length == None or length > self._file_length - self._pos:
            length = self._file_length - self._pos

        # Project specified explicitly to this method read(project=...) is
        # treated strictly. If supplied, it must be a project in which this
        # file exists. Otherwise, it's an error.
        #
        # If project=None, we fall back to the project attached to this handler
        # (if any). If this is supplied, it's treated as a hint: if it's a/d
        # project in which this file exists, it's passed on to the
        # apiserver. Otherwise, NO hint is supplied. In principle supplying a
        # project in the handler that doesn't contain this file ought to be an
        # error, but it's this way for backwards compatibility. We don't know
        # who might be doing downloads and creating handlers without being
        # careful that the project encoded in the handler contains the file
        # being downloaded. They may now rely on such behavior.
        if project is None:
            project_from_handler = self.get_proj_id()
            if project_from_handler and object_exists_in_project(self.get_id(), project_from_handler):
                project = project_from_handler
        elif project == DXFile.NO_PROJECT_HINT:
            project = None

        buf = self._read_buf
        buf_remaining_bytes = dxpy.utils.string_buffer_length(buf) - buf.tell()
        if length <= buf_remaining_bytes:
            self._pos += length
            return buf.read(length)
        else:
            orig_buf_pos = buf.tell()
            orig_file_pos = self._pos
            buf.seek(0, os.SEEK_END)
            self._pos += buf_remaining_bytes
            while self._pos < orig_file_pos + length:
                remaining_len = orig_file_pos + length - self._pos

                if self._response_iterator is None:
                    self._request_iterator = self._generate_read_requests(
                        start_pos=self._pos, project=project, **kwargs)

                try:
                    content = self._next_response_content()
                except DXIncompleteReadsError:
                    # Data source is slow, back off and use smaller buffers
                    self._request_iterator = self._generate_read_requests(
                        start_pos=self._pos, project=project, limit_chunk_size=MIN_BUFFER_SIZE, **kwargs)
                    content = self._next_response_content()

                if len(content) < remaining_len:
                    buf.write(content)
                    self._pos += len(content)
                else: # response goes beyond requested length
                    buf.write(content[:remaining_len])
                    self._pos += remaining_len
                    self._read_buf = BytesIO()
                    self._read_buf.write(content[remaining_len:])
                    self._read_buf.seek(0)
            buf.seek(orig_buf_pos)
            return buf.read()

        # Debug fallback
        # import urllib2
        # req = urllib2.Request(url, headers=headers)
        # response = urllib2.urlopen(req)
        # return response.read()<|MERGE_RESOLUTION|>--- conflicted
+++ resolved
@@ -46,10 +46,7 @@
 
 MD5_READ_CHUNK_SIZE = 1024*1024*4
 FILE_REQUEST_TIMEOUT = 60
-<<<<<<< HEAD
-
-=======
->>>>>>> 9279a56e
+
 DEFAULT_MAXIMUM_PARTS = 10000
 DEFAULT_MINIMUM_PARTS = 1
 DEFAULT_MINIMUM_PART_SIZE = 1024*1024*5
@@ -132,13 +129,6 @@
 
     def __init__(self, dxid=None, project=None, mode=None,
                  read_buffer_size=DEFAULT_BUFFER_SIZE, write_buffer_size=DEFAULT_BUFFER_SIZE, file_size=1, file_is_mmapd=False):
-<<<<<<< HEAD
-=======
-        print('in __init__')
-        print('[file_size]')
-        print(file_size)
-        print(file_is_mmapd)
->>>>>>> 9279a56e
         DXDataObject.__init__(self, dxid=dxid, project=project)
         if mode is None:
             self._close_on_exit = True
@@ -149,15 +139,6 @@
         self._read_buf = BytesIO()
         self._write_buf = BytesIO()
 
-<<<<<<< HEAD
-=======
-        if write_buffer_size < 1:
-            raise DXFileError("Write buffer size must be at least 5 MB")
-
-        if write_buffer_size > 4*1024*1024:
-            raise DXFileError("Write buffer size must be at most 4 MB")
-
->>>>>>> 9279a56e
         self._read_bufsize = read_buffer_size
         self._write_bufsize = write_buffer_size
         self.file_size = file_size
