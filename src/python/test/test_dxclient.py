#!/usr/bin/env python
# -*- coding: utf-8 -*-
#
# Copyright (C) 2013-2015 DNAnexus, Inc.
#
# This file is part of dx-toolkit (DNAnexus platform client libraries).
#
#   Licensed under the Apache License, Version 2.0 (the "License"); you may not
#   use this file except in compliance with the License. You may obtain a copy
#   of the License at
#
#       http://www.apache.org/licenses/LICENSE-2.0
#
#   Unless required by applicable law or agreed to in writing, software
#   distributed under the License is distributed on an "AS IS" BASIS, WITHOUT
#   WARRANTIES OR CONDITIONS OF ANY KIND, either express or implied. See the
#   License for the specific language governing permissions and limitations
#   under the License.

from __future__ import print_function, unicode_literals, division, absolute_import

import os, sys, unittest, json, tempfile, subprocess, csv, shutil, re, base64, random, time
import pipes
import hashlib
from contextlib import contextmanager
import pexpect
import requests

import dxpy
from dxpy.scripts import dx_build_app
from dxpy_testutil import (DXTestCase, check_output, temporary_project, select_project, cd, override_environment,
                           generate_unique_username_email, without_project_context, without_auth)
import dxpy_testutil as testutil
from dxpy.exceptions import DXAPIError, DXSearchError, EXPECTED_ERR_EXIT_STATUS
from dxpy.compat import str, sys_encoding, open
from dxpy.utils.resolver import ResolutionError, _check_resolution_needed as check_resolution

@contextmanager
def chdir(dirname=None):
    curdir = os.getcwd()
    try:
        if dirname is not None:
            os.chdir(dirname)
        yield
    finally:
        os.chdir(curdir)


def run(command, **kwargs):
    print("$ %s" % (command,))
    output = check_output(command, shell=True, **kwargs)
    print(output)
    return output


def create_file_in_project(fname, trg_proj_id, folder=None):
    data = "foo"
    if folder is None:
        dxfile = dxpy.upload_string(data, name=fname, project=trg_proj_id, wait_on_close=True)
    else:
        dxfile = dxpy.upload_string(data, name=fname, project=trg_proj_id, folder=folder, wait_on_close=True)
    return dxfile.get_id()


def create_project():
    project_name = "test_dx_cp_" + str(random.randint(0, 1000000)) + "_" + str(int(time.time() * 1000))
    return dxpy.api.project_new({'name': project_name})['id']


def rm_project(proj_id):
    dxpy.api.project_destroy(proj_id, {"terminateJobs": True})


def create_folder_in_project(proj_id, path):
    dxpy.api.project_new_folder(proj_id, {"folder": path})


def list_folder(proj_id, path):
    output = dxpy.api.project_list_folder(proj_id, {"folder": path})
    # Canonicalize to account for possibly different ordering
    output['folders'] = set(output['folders'])
    # (objects is a list of dicts-- which are not hashable-- so just
    # sort them to canonicalize instead of putting them in a set)
    output['objects'] = sorted(output['objects'])
    return output

def makeGenomeObject():
    # NOTE: for these tests we don't upload a full sequence file (which
    # would be huge, for hg19). Importers and exporters that need to
    # look at the full sequence file can't be run on this test
    # contigset.
    sequence_file = dxpy.upload_string("", hidden=True)

    genome_record = dxpy.new_dxrecord()
    genome_record.set_details({
        "flat_sequence_file": {"$dnanexus_link": sequence_file.get_id()},
        "contigs": {
            "offsets": [0],
            "names": ["chr1"],
            "sizes": [249250621]
        }
    })
    genome_record.add_types(["ContigSet"])
    genome_record.close()

    sequence_file.wait_on_close()

    return genome_record.get_id()


class TestDXTestUtils(DXTestCase):
    def test_temporary_project(self):
        test_dirname = '/test_folder'
        with temporary_project('test_temporary_project', select=True) as temp_project:
            self.assertEquals('test_temporary_project:/', run('dx pwd').strip())

    def test_select_project(self):
        test_dirname = '/test_folder'
        with temporary_project('test_select_project') as temp_project:
            test_projectid = temp_project.get_id()
            run('dx mkdir -p {project}:{dirname}'.format(project=test_projectid, dirname=test_dirname))
            with select_project(test_projectid):
                # This would fail if the project context hadn't been
                # successfully changed by select_project
                run('dx cd {dirname}'.format(dirname=test_dirname))

    @unittest.skipUnless(testutil.TEST_ENV, 'skipping test that would clobber your local environment')
    def test_without_project_context(self):
        self.assertIn('DX_PROJECT_CONTEXT_ID', run('dx env --bash'))
        with without_project_context():
            self.assertNotIn('DX_PROJECT_CONTEXT_ID', run('dx env --bash'))
        self.assertIn('DX_PROJECT_CONTEXT_ID', run('dx env --bash'))

    @unittest.skipUnless(testutil.TEST_ENV, 'skipping test that would clobber your local environment')
    def test_without_auth(self):
        self.assertIn('DX_SECURITY_CONTEXT', run('dx env --bash'))
        with without_auth():
            self.assertNotIn('DX_SECURITY_CONTEXT', run('dx env --bash'))
        self.assertIn('DX_SECURITY_CONTEXT', run('dx env --bash'))


# TODO: these 'dx rm' and related commands should really exit with code 3 to distinguish user and internal errors
class TestDXRemove(DXTestCase):
    def test_remove_folders(self):
        folder_name = "/test_folder"
        record_name = "test_folder"
        record_name2 = "test_folder2"

        # Throw error on non-existent folder
        with self.assertSubprocessFailure(exit_code=1):
            run("dx rm -r {f}".format(f=folder_name))

        # make folder and file of the same name, confirm that file is deleted with regular rm call
        create_folder_in_project(self.project, folder_name)
        self.assertIn(folder_name, list_folder(self.project, "/")['folders'])
        run("dx new record {f}".format(f=record_name))
        self.assertEquals(record_name,
                          dxpy.find_one_data_object(classname="record",
                                                    describe=True,
                                                    project=self.project)['describe']['name'])
        # -r flag shouldn't matter, object will take precedence over folder
        run("dx rm -r {f}".format(f=record_name))
        with self.assertRaises(DXSearchError):
            dxpy.find_one_data_object(classname="record", describe=True, project=self.project)
        # if no -r flag provided, should throw error since it's a folder
        with self.assertSubprocessFailure(exit_code=1):
            run("dx rm {f}".format(f=record_name))
        # finally remove the folder
        run("dx rm -r {f}".format(f=record_name))
        self.assertNotIn(folder_name, list_folder(self.project, "/")['folders'])

        # make a record and then try to delete that record along with a non-existent record
        run("dx new record {f}".format(f=record_name))
        self.assertEquals(record_name,
                          dxpy.find_one_data_object(classname="record",
                                                    describe=True,
                                                    project=self.project)['describe']['name'])
        with self.assertSubprocessFailure(exit_code=1):
            run("dx rm {f} {f2}".format(f=record_name, f2=record_name2))


class TestDXClient(DXTestCase):
    def test_dx_version(self):
        version = run("dx --version")
        self.assertIn("dx", version)

    def test_dx_actions(self):
        with self.assertRaises(subprocess.CalledProcessError):
            run("dx")
        run("dx help")
        folder_name = "эксперимент 1"
        cd("/")
        run("dx ls")
        run("dx mkdir '{f}'".format(f=folder_name))
        cd(folder_name)
        with tempfile.NamedTemporaryFile() as f:
            local_filename = f.name
            filename = folder_name
            run("echo xyzzt > {tf}".format(tf=local_filename))
            fileid = run("dx upload --wait {tf} -o '../{f}/{f}' --brief".format(tf=local_filename,
                                                                                f=filename))
            self.assertEqual(fileid, run("dx ls '../{f}/{f}' --brief".format(f=filename)))
            self.assertEqual("xyzzt\n", run("dx head '../{f}/{f}'".format(f=filename)))
        run("dx pwd")
        cd("..")
        run("dx pwd")
        run("dx ls")
        with self.assertRaises(subprocess.CalledProcessError):
            run("dx rm '{f}'".format(f=filename))
        cd(folder_name)

        run("dx mv '{f}' '{f}2'".format(f=filename))
        run("dx mv '{f}2' '{f}'".format(f=filename))

        run("dx rm '{f}'".format(f=filename))

        table_name = folder_name
        with tempfile.NamedTemporaryFile(suffix='.csv') as f:
            writer = csv.writer(f)
            writer.writerows([['a:uint8', 'b:string', 'c:float'], [1, "x", 1.0], [2, "y", 4.0]])
            f.flush()
            run("dx import csv -o '../{n}' '{f}' --wait".format(n=table_name, f=f.name))
            run("dx export csv '../{n}' --output {o} -f".format(n=table_name, o=f.name))

        run("dx get_details '../{n}'".format(n=table_name))

        cd("..")
        run("dx rmdir '{f}'".format(f=folder_name))

        run("dx tree")
        run("dx find data --name '{n}'".format(n=table_name))
        run("dx find data --name '{n} --property foo=bar'".format(n=table_name))
        run("dx rename '{n}' '{n}'2".format(n=table_name))
        run("dx rename '{n}'2 '{n}'".format(n=table_name))
        run("dx set_properties '{n}' '{n}={n}' '{n}2={n}3'".format(n=table_name))
        run("dx unset_properties '{n}' '{n}' '{n}2'".format(n=table_name))
        run("dx tag '{n}' '{n}'2".format(n=table_name))
        run("dx describe '{n}'".format(n=table_name))

        # Path resolution is used
        run("dx find jobs --project :")
        run("dx find executions --project :")
        run("dx find analyses --project :")
        run("dx find data --project :")

    def test_get_unicode_url(self):
        with self.assertSubprocessFailure(stderr_regexp="ResourceNotFound", exit_code=3):
            run("dx api project-эксперимент describe")

    def test_dx_env(self):
        run("dx env")
        run("dx env --bash")
        run("dx env --dx-flags")

    def test_dx_api(self):
        with tempfile.NamedTemporaryFile() as fd:
            fd.write("{}")
            fd.flush()
            run("dx api {p} describe --input {fn}".format(p=self.project, fn=fd.name))

    @unittest.skipUnless(testutil.TEST_NO_RATE_LIMITS,
                         'skipping tests that need rate limits to be disabled')
    def test_dx_invite(self):
        for query in ("Ψ", "alice.nonexistent", "alice.nonexistent {p}", "user-alice.nonexistent {p}",
                      "alice.nonexistent@example.com {p}", "alice.nonexistent : VIEW"):
            with self.assertSubprocessFailure(stderr_regexp="ResourceNotFound", exit_code=3):
                run(("dx invite "+query).format(p=self.project))
        with self.assertSubprocessFailure(stderr_regexp="invalid choice", exit_code=2):
            run(("dx invite alice.nonexistent : ПРОСМОТР").format(p=self.project))

    @unittest.skipUnless(testutil.TEST_NO_RATE_LIMITS,
                         'skipping tests that need rate limits to be disabled')
    def test_dx_uninvite(self):
        for query in ("Ψ", "alice.nonexistent", "alice.nonexistent {p}", "user-alice.nonexistent {p}",
                      "alice.nonexistent@example.com {p}"):
            with self.assertSubprocessFailure(stderr_regexp="ResourceNotFound", exit_code=3):
                run(("dx uninvite "+query).format(p=self.project))

    def test_dx_add_rm_types(self):
        run("dx new record Ψ")
        run("dx add_types Ψ abc xyz")
        with self.assertSubprocessFailure(stderr_text="be an array of valid strings for a type name",
                                          exit_code=1):
            run("dx add_types Ψ ΨΨ")
        run("dx remove_types Ψ abc xyz")
        run("dx remove_types Ψ abc xyz")
        with self.assertSubprocessFailure(stderr_regexp="Unable to resolve", exit_code=3):
            run("dx remove_types ΨΨ Ψ")

    def test_dx_set_details(self):
        record_id = run("dx new record Ψ1 --brief").strip()
        run("dx set_details Ψ1 '{\"foo\": \"bar\"}'")
        dxrecord = dxpy.DXRecord(record_id)
        details = dxrecord.get_details()
        self.assertEqual({"foo": "bar"}, details, msg="dx set_details with valid JSON string input failed.")

    def test_dx_set_details_with_file(self):
        # Create temporary JSON file with valid JSON.
        with tempfile.NamedTemporaryFile() as tmp_file, tempfile.NamedTemporaryFile() as tmp_invalid_file:
            tmp_file.write('{\"foo\": \"bar\"}')
            tmp_file.flush()

            # Test -f with valid JSON file.
            record_id = run("dx new record Ψ2 --brief").strip()
            run("dx set_details Ψ2 -f " + pipes.quote(tmp_file.name))
            dxrecord = dxpy.DXRecord(record_id)
            details = dxrecord.get_details()
            self.assertEqual({"foo": "bar"}, details, msg="dx set_details -f with valid JSON input file failed.")

            # Test --details-file with valid JSON file.
            record_id = run("dx new record Ψ3 --brief").strip()
            run("dx set_details Ψ3 --details-file " + pipes.quote(tmp_file.name))
            dxrecord = dxpy.DXRecord(record_id)
            details = dxrecord.get_details()
            self.assertEqual({"foo": "bar"}, details,
                             msg="dx set_details --details-file with valid JSON input file failed.")

            # Create temporary JSON file with invalid JSON.
            tmp_invalid_file.write('{\"foo\": \"bar\"')
            tmp_invalid_file.flush()

            # Test above with invalid JSON file.
            record_id = run("dx new record Ψ4 --brief").strip()
            with self.assertSubprocessFailure(stderr_regexp="JSON", exit_code=3):
                run("dx set_details Ψ4 -f " + pipes.quote(tmp_invalid_file.name))

            # Test command with (-f or --details-file) and CL JSON.
            with self.assertSubprocessFailure(stderr_regexp="Error: Cannot provide both -f/--details-file and details",
                                              exit_code=3):
                run("dx set_details Ψ4 '{ \"foo\":\"bar\" }' -f " + pipes.quote(tmp_file.name))

            # Test piping JSON from STDIN.
            record_id = run("dx new record Ψ5 --brief").strip()
            run("cat " + pipes.quote(tmp_file.name) + " | dx set_details Ψ5 -f -")
            dxrecord = dxpy.DXRecord(record_id)
            details = dxrecord.get_details()
            self.assertEqual({"foo": "bar"}, details, msg="dx set_details -f - with valid JSON input failed.")

    def test_dx_shell(self):
        shell = pexpect.spawn("bash")
        shell.logfile = sys.stdout
        shell.sendline("dx sh")
        shell.expect(">")
        shell.sendline("Ψ 'Ψ Ψ'")
        shell.expect("invalid choice: Ψ".encode(sys_encoding))
        shell.expect(">")
        shell.sendline("env")
        shell.expect("Current user")
        shell.sendline("help all")
        shell.expect("Commands:")
        shell.sendline("exit")
        shell.sendline("echo find projects | dx sh")
        shell.expect("project-")

    def test_dx_get_record(self):
        with chdir(tempfile.mkdtemp()):
            run("dx new record -o :foo --verbose")
            run("dx get :foo")
            self.assertTrue(os.path.exists('foo.json'))
            run("dx get --no-ext :foo")
            self.assertTrue(os.path.exists('foo'))
            run("diff -q foo foo.json")

    def test_dx_object_tagging(self):
        the_tags = ["Σ1=n", "helloo0", "ωω"]
        # tag
        record_id = run("dx new record Ψ --brief").strip()
        run("dx tag Ψ " + " ".join(the_tags))
        mytags = dxpy.describe(record_id)['tags']
        for tag in the_tags:
            self.assertIn(tag, mytags)
        # untag
        run("dx untag Ψ " + " ".join(the_tags[:2]))
        mytags = dxpy.describe(record_id)['tags']
        for tag in the_tags[:2]:
            self.assertNotIn(tag, mytags)
        self.assertIn(the_tags[2], mytags)

        # -a flag
        second_record_id = run("dx new record Ψ --brief").strip()
        self.assertNotEqual(record_id, second_record_id)
        run("dx tag -a Ψ " + " ".join(the_tags))
        mytags = dxpy.describe(record_id)['tags']
        for tag in the_tags:
            self.assertIn(tag, mytags)
        second_tags = dxpy.describe(second_record_id)['tags']
        for tag in the_tags:
            self.assertIn(tag, second_tags)

        run("dx untag -a Ψ " + " ".join(the_tags))
        mytags = dxpy.describe(record_id)['tags']
        self.assertEqual(len(mytags), 0)
        second_tags = dxpy.describe(second_record_id)['tags']
        self.assertEqual(len(second_tags), 0)

        # nonexistent name
        with self.assertSubprocessFailure(stderr_regexp='Unable to resolve', exit_code=3):
            run("dx tag nonexistent atag")
        with self.assertSubprocessFailure(stderr_regexp='Unable to resolve', exit_code=3):
            run("dx untag nonexistent atag")

    def test_dx_project_tagging(self):
        the_tags = ["$my.tag", "secoиdtag", "тhird тagggg"]
        # tag
        run("dx tag : \\" + the_tags[0] + " " + the_tags[1] + " '" + the_tags[2] + "'")
        mytags = dxpy.describe(self.project)['tags']
        for tag in the_tags:
            self.assertIn(tag, mytags)
        # untag
        run("dx untag : \\" + the_tags[0] + " '" + the_tags[2] + "'")
        mytags = dxpy.describe(self.project)['tags']
        self.assertIn(the_tags[1], mytags)
        for tag in [the_tags[0], the_tags[2]]:
            self.assertNotIn(tag, mytags)

        # nonexistent name
        with self.assertSubprocessFailure(stderr_regexp='Could not find a project named', exit_code=3):
            run("dx tag nonexistent: atag")
        with self.assertSubprocessFailure(stderr_regexp='Could not find a project named', exit_code=3):
            run("dx untag nonexistent: atag")

    def test_dx_object_properties(self):
        property_names = ["Σ_1^n", "helloo0", "ωω"]
        property_values = ["n", "world z", "ω()"]
        # set_properties
        record_id = run("dx new record Ψ --brief").strip()
        run("dx set_properties Ψ " +
            " ".join(["'" + prop[0] + "'='" + prop[1] + "'" for prop in zip(property_names,
                                                                            property_values)]))
        my_properties = dxpy.api.record_describe(record_id, {"properties": True})['properties']
        for (name, value) in zip(property_names, property_values):
            self.assertIn(name, my_properties)
            self.assertEqual(value, my_properties[name])
        # unset_properties
        run("dx unset_properties Ψ '" + "' '".join(property_names[:2]) + "'")
        my_properties = dxpy.api.record_describe(record_id, {"properties": True})['properties']
        for name in property_names[:2]:
            self.assertNotIn(name, my_properties)
        self.assertIn(property_names[2], my_properties)
        self.assertEqual(property_values[2], my_properties[property_names[2]])

        # -a flag
        second_record_id = run("dx new record Ψ --brief").strip()
        self.assertNotEqual(record_id, second_record_id)
        run("dx set_properties -a Ψ " +
            " ".join(["'" + prop[0] + "'='" + prop[1] + "'" for prop in zip(property_names,
                                                                            property_values)]))
        my_properties = dxpy.api.record_describe(record_id, {"properties": True})['properties']
        for (name, value) in zip(property_names, property_values):
            self.assertIn(name, my_properties)
            self.assertEqual(value, my_properties[name])
        second_properties = dxpy.api.record_describe(second_record_id,
                                                     {"properties": True})['properties']
        for (name, value) in zip(property_names, property_values):
            self.assertIn(name, my_properties)
            self.assertEqual(value, my_properties[name])

        run("dx unset_properties -a Ψ '" + "' '".join(property_names) + "'")
        my_properties = dxpy.api.record_describe(record_id, {"properties": True})['properties']
        self.assertEqual(len(my_properties), 0)
        second_properties = dxpy.api.record_describe(second_record_id,
                                                     {"properties": True})['properties']
        self.assertEqual(len(second_properties), 0)

        # nonexistent name
        with self.assertSubprocessFailure(stderr_regexp='Unable to resolve', exit_code=3):
            run("dx set_properties nonexistent key=value")
        with self.assertSubprocessFailure(stderr_regexp='Unable to resolve', exit_code=3):
            run("dx unset_properties nonexistent key")

        # Errors parsing --property value
        with self.assertSubprocessFailure(stderr_regexp='property_key', exit_code=3):
            run("dx set_properties -a Ψ ''")
        with self.assertSubprocessFailure(stderr_regexp='property_key', exit_code=3):
            run("dx set_properties -a Ψ foo=bar=baz")
        with self.assertSubprocessFailure(stderr_regexp='property_key', exit_code=3):
            run("dx set_properties -a Ψ =foo=bar=")
        with self.assertSubprocessFailure(stderr_regexp='property_key', exit_code=3):
            run("dx set_properties -a Ψ foo")
        # Property keys must be nonempty
        with self.assertSubprocessFailure(stderr_regexp='nonempty strings', exit_code=3):
            run("dx set_properties -a Ψ =bar")
        # Empty string values should be okay
        run("dx set_properties -a Ψ bar=")

        my_properties = dxpy.api.record_describe(record_id, {"properties": True})['properties']
        self.assertEqual(my_properties["bar"], "")

    def test_dx_project_properties(self):
        property_names = ["$my.prop", "secoиdprop", "тhird prop"]
        property_values = ["$hello.world", "Σ2,n", "stuff"]
        # set_properties
        run("dx set_properties : " +
            " ".join(["'" + prop[0] + "'='" + prop[1] + "'" for prop in zip(property_names,
                                                                            property_values)]))
        my_properties = dxpy.api.project_describe(self.project, {"properties": True})['properties']
        for (name, value) in zip(property_names, property_values):
            self.assertIn(name, my_properties)
            self.assertEqual(value, my_properties[name])
        # unset_properties
        run("dx unset_properties : '" + property_names[0] + "' '" + property_names[2] + "'")
        my_properties = dxpy.api.project_describe(self.project, {"properties": True})['properties']
        self.assertIn(property_names[1], my_properties)
        self.assertEqual(property_values[1], my_properties[property_names[1]])
        for name in [property_names[0], property_names[2]]:
            self.assertNotIn(name, my_properties)

        # nonexistent name
        with self.assertSubprocessFailure(stderr_regexp='Could not find a project named', exit_code=3):
            run("dx set_properties nonexistent: key=value")
        with self.assertSubprocessFailure(stderr_regexp='Could not find a project named', exit_code=3):
            run("dx unset_properties nonexistent: key")

        # Errors parsing --property value
        with self.assertSubprocessFailure(stderr_regexp='property_key', exit_code=3):
            run("dx set_properties : ''")
        with self.assertSubprocessFailure(stderr_regexp='property_key', exit_code=3):
            run("dx set_properties : foo=bar=baz")
        with self.assertSubprocessFailure(stderr_regexp='property_key', exit_code=3):
            run("dx set_properties : =foo=bar=")
        with self.assertSubprocessFailure(stderr_regexp='property_key', exit_code=3):
            run("dx set_properties : foo")
        # Property keys must be nonempty
        with self.assertSubprocessFailure(stderr_regexp='nonempty strings', exit_code=3):
            run("dx set_properties : =bar")
        # Empty string values should be okay
        run("dx set_properties : bar=")

        my_properties = dxpy.api.project_describe(self.project, {"properties": True})['properties']
        self.assertEqual(my_properties["bar"], "")

    def test_dx_describe_project(self):
        # Look for field name, some number of spaces, and then the value
        field_regexp = lambda fieldname, value: \
            "(^|\n)" + re.escape(fieldname) + " +" + re.escape(value) + "(\n|$)"

        desc_output = run("dx describe :").strip()
        self.assertRegexpMatches(desc_output, field_regexp("ID", self.project))
        self.assertRegexpMatches(desc_output, field_regexp("Name", "dxclient_test_pröject"))
        self.assertRegexpMatches(desc_output, field_regexp("Region", "aws:us-east-1"))
        self.assertRegexpMatches(desc_output, field_regexp("Contains PHI", "false"))
        self.assertNotRegexpMatches(desc_output, field_regexp("Archival state", "null"))
        self.assertNotRegexpMatches(desc_output, field_regexp("Archival progress", "null"))
        self.assertRegexpMatches(desc_output, field_regexp("Data usage", "0.00 GB"))
        self.assertRegexpMatches(desc_output, field_regexp("Storage cost", "$0.000/month"))
        self.assertRegexpMatches(desc_output, field_regexp("Sponsored egress", "0.00 GB used of 0.00 GB total"))
        self.assertRegexpMatches(desc_output, field_regexp("At spending limit?", "false"))
        self.assertRegexpMatches(desc_output, field_regexp("Properties", "-"))

        desc_output = run("dx describe --verbose :").strip()
        self.assertRegexpMatches(desc_output, field_regexp("Archival state", "null"))
        self.assertRegexpMatches(desc_output, field_regexp("Archival progress", "null"))

    def test_dx_remove_project_by_name(self):
        # TODO: this test makes no use of the DXTestCase-provided
        # project.
        project_name = ("test_dx_remove_project_by_name_" + str(random.randint(0, 1000000)) + "_" +
                        str(int(time.time() * 1000)))
        project_id = run("dx new project {name} --brief".format(name=project_name)).strip()
        self.assertEqual(run("dx find projects --brief --name {name}".format(name=project_name)).strip(),
                         project_id)
        run("dx rmproject -y {name}".format(name=project_name))
        self.assertEqual(run("dx find projects --brief --name {name}".format(name=project_name)), "")

    @unittest.skipUnless(testutil.TEST_ISOLATED_ENV, 'skipping test that requires presence of test user')
    def test_dx_project_invite_without_email(self):
        user_id = 'user-000000000000000000000001'
        with temporary_project() as unique_project:
            project_id = unique_project.get_id()

            # Check that user is not already invited to project
            project_members = dxpy.api.project_describe(project_id, {'fields': {'permissions': True}})['permissions']
            self.assertNotIn(user_id, project_members.keys())

            # Test --no-email flag
            res = run("dx invite {user} {project} VIEW --no-email".format(user=user_id, project=project_id)).strip()
            exp = "Invited {user} to {project} (accepted)".format(user=user_id, project=project_id)
            self.assertEqual(res, exp)

            # Confirm user in project
            conf = dxpy.api.project_describe(project_id, {'fields': {'permissions': True}})['permissions']
            self.assertEqual(conf[user_id], 'VIEW')

    def test_dx_cp(self):
        project_name = "test_dx_cp_" + str(random.randint(0, 1000000)) + "_" + str(int(time.time() * 1000))
        dest_project_id = run("dx new project {name} --brief".format(name=project_name)).strip()
        try:
            record_id = run("dx new record --brief --details '{\"hello\": 1}'").strip()
            run("dx close --wait {r}".format(r=record_id))
            self.assertEqual(run("dx ls --brief {p}".format(p=dest_project_id)), "")
            run("dx cp {r} {p}".format(r=record_id, p=dest_project_id))
            self.assertEqual(run("dx ls --brief {p}".format(p=dest_project_id)).strip(), record_id)
        finally:
            run("dx rmproject -y {p}".format(p=dest_project_id))

    def test_dx_mkdir(self):
        with self.assertRaises(subprocess.CalledProcessError):
            run("dx mkdir mkdirtest/b/c")
        run("dx mkdir -p mkdirtest/b/c")
        run("dx mkdir -p mkdirtest/b/c")
        run("dx rm -r mkdirtest")

    @unittest.skip('PTFM-16383 Disable flaky test')
    def test_dxpy_session_isolation(self):
        for var in 'DX_PROJECT_CONTEXT_ID', 'DX_PROJECT_CONTEXT_NAME', 'DX_CLI_WD':
            if var in os.environ:
                del os.environ[var]
        shell1 = pexpect.spawn("bash")
        shell2 = pexpect.spawn("bash")
        shell1.logfile = shell2.logfile = sys.stdout
        shell1.setwinsize(20, 90)
        shell2.setwinsize(20, 90)

        def expect_dx_env_cwd(shell, wd):
            shell.expect(self.project)
            shell.expect(wd)
            shell.expect([">", "#", "$"]) # prompt

        shell1.sendline("dx select "+self.project)
        shell1.sendline("dx mkdir /sessiontest1")
        shell1.sendline("dx cd /sessiontest1")
        shell1.sendline("dx env")
        expect_dx_env_cwd(shell1, "sessiontest1")

        shell2.sendline("dx select "+self.project)
        shell2.sendline("dx mkdir /sessiontest2")
        shell2.sendline("dx cd /sessiontest2")
        shell2.sendline("dx env")
        expect_dx_env_cwd(shell2, "sessiontest2")
        shell2.sendline("bash -c 'dx env'")
        expect_dx_env_cwd(shell2, "sessiontest2")

        shell1.sendline("dx env")
        expect_dx_env_cwd(shell1, "sessiontest1")
        # Grandchild subprocess inherits session
        try:
            shell1.sendline("bash -c 'dx env'")
            expect_dx_env_cwd(shell1, "sessiontest1")
        except:
            print("*** TODO: FIXME: Unable to verify that grandchild subprocess inherited session")

    def test_dx_ssh_config_revoke(self):
        original_ssh_public_key = None

        user_id = dxpy.whoami()
        original_ssh_public_key = dxpy.api.user_describe(user_id).get("sshPublicKey")
        wd = tempfile.mkdtemp()
        os.mkdir(os.path.join(wd, ".dnanexus_config"))

        def revoke_ssh_public_key(args=["ssh_config", "--revoke"]):
            dx_ssh_config_revoke = pexpect.spawn("dx", args=args)
            dx_ssh_config_revoke.expect("revoked")

        def set_ssh_public_key():
            dx_ssh_config = pexpect.spawn("dx ssh_config", env=override_environment(HOME=wd))
            dx_ssh_config.logfile = sys.stdout
            dx_ssh_config.expect("Select an SSH key pair")
            dx_ssh_config.sendline("0")
            dx_ssh_config.expect("Enter passphrase")
            dx_ssh_config.sendline()
            dx_ssh_config.expect("again")
            dx_ssh_config.sendline()
            dx_ssh_config.expect("Your account has been configured for use with SSH")

        def assert_same_ssh_pub_key():
            self.assertTrue(os.path.exists(os.path.join(wd, ".dnanexus_config/ssh_id")))

            with open(os.path.join(wd, ".dnanexus_config/ssh_id.pub")) as fh:
                self.assertEquals(fh.read(), dxpy.api.user_describe(user_id).get('sshPublicKey'))

        try:
            # public key exists
            set_ssh_public_key()
            assert_same_ssh_pub_key()
            revoke_ssh_public_key()
            self.assertNotIn("sshPublicKey", dxpy.api.user_describe(user_id))

            # public key does not exist
            revoke_ssh_public_key()
            self.assertNotIn("sshPublicKey", dxpy.api.user_describe(user_id))

            # random input after '--revoke'
            revoke_ssh_public_key(args=["ssh_config", '--revoke', 'asdf'])
            self.assertNotIn("sshPublicKey", dxpy.api.user_describe(user_id))

        finally:
            if original_ssh_public_key:
                dxpy.api.user_update(user_id, {"sshPublicKey": original_ssh_public_key})

    def test_dx_ssh_config(self):
        original_ssh_public_key = None
        try:
            user_id = dxpy.whoami()
            original_ssh_public_key = dxpy.api.user_describe(user_id).get('sshPublicKey')
            wd = tempfile.mkdtemp()

            def get_dx_ssh_config():
                dx_ssh_config = pexpect.spawn("dx ssh_config", env=override_environment(HOME=wd))
                dx_ssh_config.logfile = sys.stdout
                dx_ssh_config.setwinsize(20, 90)
                return dx_ssh_config

            def read_back_pub_key():
                self.assertTrue(os.path.exists(os.path.join(wd, ".dnanexus_config/ssh_id")))

                with open(os.path.join(wd, ".dnanexus_config/ssh_id.pub")) as fh:
                    self.assertEqual(fh.read(), dxpy.api.user_describe(user_id).get('sshPublicKey'))

            dx_ssh_config = get_dx_ssh_config()
            dx_ssh_config.expect("The DNAnexus configuration directory")
            dx_ssh_config.expect("does not exist")

            os.mkdir(os.path.join(wd, ".dnanexus_config"))

            dx_ssh_config = get_dx_ssh_config()
            dx_ssh_config.expect("Select an SSH key pair")
            dx_ssh_config.sendline("1")
            dx_ssh_config.expect("Enter the location of your SSH key")
            dx_ssh_config.sendline("нет ключа")
            dx_ssh_config.expect("Unable to find")

            dx_ssh_config = get_dx_ssh_config()
            dx_ssh_config.expect("Select an SSH key pair")
            dx_ssh_config.sendline("0")
            dx_ssh_config.expect("Enter passphrase")
            dx_ssh_config.sendline()
            dx_ssh_config.expect("again")
            dx_ssh_config.sendline()
            dx_ssh_config.expect("Your account has been configured for use with SSH")
            read_back_pub_key()

            dx_ssh_config = get_dx_ssh_config()
            dx_ssh_config.expect("Select an SSH key pair")
            dx_ssh_config.expect("already configured")
            dx_ssh_config.sendline("0")
            dx_ssh_config.expect("Your account has been configured for use with SSH")
            read_back_pub_key()

            dx_ssh_config = get_dx_ssh_config()
            dx_ssh_config.expect("Select an SSH key pair")
            dx_ssh_config.expect("already configured")
            dx_ssh_config.sendline("1")
            dx_ssh_config.expect("Generate a new SSH key pair")
            dx_ssh_config.sendline("0")
            dx_ssh_config.expect("Enter passphrase")
            dx_ssh_config.sendline()
            dx_ssh_config.expect("again")
            dx_ssh_config.sendline()
            dx_ssh_config.expect("Your account has been configured for use with SSH")
            read_back_pub_key()

            # Ensure that private key upload is rejected
            with open(os.path.join(wd, ".dnanexus_config", "ssh_id")) as private_key:
                with self.assertRaisesRegexp(DXAPIError,
                                             'Tried to put a private key in the sshPublicKey field'):
                    dxpy.api.user_update(user_id, {"sshPublicKey": private_key.read()})
        finally:
            if original_ssh_public_key:
                dxpy.api.user_update(user_id, {"sshPublicKey": original_ssh_public_key})

    @contextmanager
    def configure_ssh(self):
        original_ssh_public_key = None
        try:
            user_id = dxpy.whoami()
            original_ssh_public_key = dxpy.api.user_describe(user_id).get('sshPublicKey')
            wd = tempfile.mkdtemp()
            os.mkdir(os.path.join(wd, ".dnanexus_config"))

            dx_ssh_config = pexpect.spawn("dx ssh_config", env=override_environment(HOME=wd))
            dx_ssh_config.logfile = sys.stdout
            dx_ssh_config.setwinsize(20, 90)
            dx_ssh_config.expect("Select an SSH key pair")
            dx_ssh_config.sendline("0")
            dx_ssh_config.expect("Enter passphrase")
            dx_ssh_config.sendline()
            dx_ssh_config.expect("again")
            dx_ssh_config.sendline()
            dx_ssh_config.expect("Your account has been configured for use with SSH")
            yield wd
        finally:
            if original_ssh_public_key:
                dxpy.api.user_update(user_id, {"sshPublicKey": original_ssh_public_key})

    @unittest.skipUnless(testutil.TEST_RUN_JOBS, "Skipping test that would run jobs")
    def test_dx_ssh(self):
        with self.configure_ssh() as wd:
            sleep_applet = dxpy.api.applet_new(dict(name="sleep",
                                                    runSpec={"code": "sleep 1200",
                                                             "interpreter": "bash",
                                                             "execDepends": [{"name": "dx-toolkit"}]},
                                                    inputSpec=[], outputSpec=[],
                                                    dxapi="1.0.0", version="1.0.0",
                                                    project=self.project))["id"]

            dx = pexpect.spawn("dx run {} --yes --ssh".format(sleep_applet),
                               env=override_environment(HOME=wd))
            dx.logfile = sys.stdout
            dx.setwinsize(20, 90)
            dx.expect("Waiting for job")
            dx.expect("Resolving job hostname and SSH host key", timeout=1200)

            # Wait for the line displayed between the first and second MOTDs,
            # since we only care about checking the second set of MOTD lines.
            # Example of the dividing line:
            # dnanexus@job-BP90K3Q0X2v81PXXPZj005Zj.dnanex.us (10.0.0.200) - byobu
            dx.expect(["dnanexus.io \(10.0.0.200\) - byobu",
                       "dnanex.us \(10.0.0.200\) - byobu"], timeout=120)
            dx.expect("This is the DNAnexus Execution Environment", timeout=600)
            # Check for job name (e.g. "Job: sleep")
            dx.expect("Job: \x1b\[1msleep", timeout=5)
            # \xf6 is ö
            dx.expect("Project: dxclient_test_pr\xf6ject".encode(sys_encoding))
            dx.expect("The job is running in terminal 1.", timeout=5)
            # Check for terminal prompt and verify we're in the container
            job_id = dxpy.find_jobs(name="sleep", project=self.project).next()['id']
            dx.expect(("dnanexus@%s" % job_id), timeout=10)

            # Make sure the job can be connected to using 'dx ssh <job id>'
            dx2 = pexpect.spawn("dx ssh " + job_id, env=override_environment(HOME=wd))
            dx2.logfile = sys.stdout
            dx2.setwinsize(20, 90)
            dx2.expect("Waiting for job")
            dx2.expect("Resolving job hostname and SSH host key", timeout=1200)
            dx2.expect(("dnanexus@%s" % job_id), timeout=10)
            dx2.sendline("whoami")
            dx2.expect("dnanexus", timeout=10)
            # Exit SSH session and terminate job
            dx2.sendline("exit")
            dx2.expect("bash running")
            dx2.sendcontrol("c") # CTRL-c
            dx2.expect("[exited]")
            dx2.expect("dnanexus@job", timeout=10)
            dx2.sendline("exit")
            dx2.expect("still running. Terminate now?")
            dx2.sendline("y")
            dx2.expect("Terminated job", timeout=60)

    @unittest.skipUnless(testutil.TEST_RUN_JOBS, "Skipping test that would run jobs")
    def test_dx_run_debug_on(self):
        with self.configure_ssh() as wd:
            crash_applet = dxpy.api.applet_new(dict(name="crash",
                                                    runSpec={"code": "exit 5", "interpreter": "bash",
                                                             "execDepends": [{"name": "dx-toolkit"}]},
                                                    inputSpec=[], outputSpec=[],
                                                    dxapi="1.0.0", version="1.0.0",
                                                    project=self.project))["id"]

            job_id = run("dx run {} --yes --brief --debug-on AppInternalError".format(crash_applet),
                         env=override_environment(HOME=wd)).strip()
            elapsed = 0
            while True:
                job_desc = dxpy.describe(job_id)
                if job_desc["state"] == "debug_hold":
                    break
                time.sleep(1)
                elapsed += 1
                if elapsed > 1200:
                    raise Exception("Timeout while waiting for job to enter debug hold")

            dx = pexpect.spawn("dx ssh " + job_id, env=override_environment(HOME=wd))
            dx.logfile = sys.stdout
            dx.setwinsize(20, 90)
            dx.expect("dnanexus@", timeout=1200)

    @unittest.skipUnless(testutil.TEST_DX_LOGIN,
                         'This test requires authserver to run, requires dx login to select the right authserver, ' +
                         'and may result in temporary account lockout. TODO: update test instrumentation to allow ' +
                         'it to run')
    def test_dx_login(self):
        wd = tempfile.mkdtemp()
        username = dxpy.user_info()['username']

        def get_dx_login(opts=""):
            dx_login = pexpect.spawn("dx login" + opts, env=override_environment(HOME=wd))
            dx_login.logfile = sys.stdout
            dx_login.setwinsize(20, 90)
            return dx_login

        dx_login = get_dx_login(" --token BAD_TOKEN")
        dx_login.expect("The token could not be found")
        dx_login.close()
        self.assertEqual(dx_login.exitstatus, 1)

        dx_login = get_dx_login(" --auth-token BAD_TOKEN")
        dx_login.expect("The token could not be found")
        dx_login.close()
        self.assertEqual(dx_login.exitstatus, 1)

        dx_login = get_dx_login()
        dx_login.expect("Acquiring credentials")
        dx_login.expect("Username")
        dx_login.sendline(username)
        dx_login.expect("Password: ")
        dx_login.sendline("wrong passwörd")
        dx_login.expect("Incorrect username and/or password")
        dx_login.expect("Username")
        dx_login.sendline()
        dx_login.expect("Password: ")
        dx_login.sendline("wrong passwörd")
        dx_login.expect("Incorrect username and/or password")
        dx_login.expect("Username")
        dx_login.sendline()
        dx_login.expect("Password: ")
        dx_login.sendline("wrong passwörd")
        dx_login.expect("dx: Incorrect username and/or password")
        dx_login.close()
        self.assertEqual(dx_login.exitstatus, EXPECTED_ERR_EXIT_STATUS)

    def test_dx_with_bad_job_id_env(self):
        env = override_environment(DX_JOB_ID="foobar")
        run("dx env", env=env)


class TestDXNewRecord(DXTestCase):
    def test_new_record_basic(self):
        run("dx new record -o :foo --verbose")
        record_id = run("dx new record -o :foo2 --brief --visibility hidden --property foo=bar " +
                        "--property baz=quux --tag onetag --tag twotag --type foo --type bar " +
                        "--details '{\"hello\": \"world\"}'").strip()
        self.assertEqual(record_id, run("dx ls :foo2 --brief").strip())
        self.assertEqual({"hello": "world"}, json.loads(run("dx get -o - :foo2")))

        second_record_id = run("dx new record :somenewfolder/foo --parents --brief").strip()
        self.assertEqual(second_record_id, run("dx ls :somenewfolder/foo --brief").strip())

        # describe
        run("dx describe {record}".format(record=record_id))
        desc = json.loads(run("dx describe {record} --details --json".format(record=record_id)))
        self.assertEqual(desc['tags'], ['onetag', 'twotag'])
        self.assertEqual(desc['types'], ['foo', 'bar'])
        self.assertEqual(desc['properties'], {"foo": "bar", "baz": "quux"})
        self.assertEqual(desc['details'], {"hello": "world"})
        self.assertEqual(desc['hidden'], True)

        desc = json.loads(run("dx describe {record} --json".format(record=second_record_id)))
        self.assertEqual(desc['folder'], '/somenewfolder')

        run("dx rm :foo")
        run("dx rm :foo2")
        run("dx rm -r :somenewfolder")

    def test_dx_new_record_with_close(self):
        record_id = run("dx new record --close --brief").strip()
        self.assertEqual("closed", dxpy.describe(record_id)['state'])

        second_record_id = run("dx new record --brief").strip()
        self.assertEqual("open", dxpy.describe(second_record_id)['state'])

    @unittest.skipUnless(testutil.TEST_ENV, 'skipping test that would clobber your local environment')
    def test_new_record_without_context(self):
        # Without project context, cannot create new object without
        # project qualified path
        with without_project_context():
            with self.assertSubprocessFailure(stderr_regexp='expected the path to be qualified with a project',
                                              exit_code=3):
                run("dx new record foo")
            # Can create object with explicit project qualifier
            record_id = run("dx new record --brief " + self.project + ":foo").strip()
            self.assertEqual(dxpy.DXRecord(record_id).name, "foo")


class TestGTables(DXTestCase):
    def test_dx_gtables(self):
        # new gtable
        gri_gtable_id = run("dx new gtable --gri mychr mylo myhi " +
                            "--columns mychr,mylo:int32,myhi:int32 --brief --property hello=world " +
                            "--details '{\"hello\":\"world\"}' --visibility visible").strip()
        # Add rows to it (?)
        # TODO: make this better.
        add_rows_input = {"data": [["chr", 1, 10], ["chr2", 3, 13], ["chr1", 3, 10], ["chr1", 11, 13],
                                   ["chr1", 5, 12]]}
        run("dx api {gt} addRows '{rows}'".format(gt=gri_gtable_id, rows=json.dumps(add_rows_input)))
        # close
        run("dx close {gt} --wait".format(gt=gri_gtable_id))

        # describe
        desc = json.loads(run("dx describe {gt} --details --json".format(gt=gri_gtable_id)))
        self.assertEqual(desc['types'], ['gri'])
        self.assertEqual(desc['indices'],
                         [{"type": "genomic", "name": "gri", "chr": "mychr", "lo": "mylo", "hi": "myhi"}])
        self.assertEqual(desc['properties'], {"hello": "world"})
        self.assertEqual(desc['details'], {"hello": "world"})
        self.assertEqual(desc['hidden'], False)

        # gri query
        self.assertEqual(run("dx export tsv {gt} --gri chr1 1 10 -o -".format(gt=gri_gtable_id)),
                         '\r\n'.join(['mychr:string\tmylo:int32\tmyhi:int32', 'chr1\t3\t10',
                                      'chr1\t5\t12', '']))

        # "get" is not supported on gtables
        with self.assertSubprocessFailure(stderr_regexp='given object is of class gtable', exit_code=3):
            run("dx get {gt}".format(gt=gri_gtable_id))

        # Download and re-import with gri
        with tempfile.NamedTemporaryFile(suffix='.csv') as fd:
            run("dx export tsv {gt} -o {fd} -f".format(gt=gri_gtable_id, fd=fd.name))
            fd.flush()
            run("dx import tsv {fd} -o gritableimport --gri mychr mylo myhi --wait".format(fd=fd.name))

            # Also, upload and download the file just to test out upload/download
            run("dx upload {fd} -o uploadedfile --wait".format(fd=fd.name))
            run("dx download uploadedfile -f")
            run("dx download uploadedfile -o -")
        try:
            os.remove("uploadedfile")
        except IOError:
            pass

        second_desc = json.loads(run("dx describe gritableimport --json"))
        self.assertEqual(second_desc['types'], ['gri'])
        self.assertEqual(second_desc['indices'],
                         [{"type": "genomic", "name": "gri", "chr": "mychr", "lo": "mylo", "hi": "myhi"}])
        self.assertEqual(desc['size'], second_desc['size'])
        self.assertEqual(desc['length'], second_desc['length'])

    @unittest.skipUnless(testutil.TEST_ENV, 'skipping test that would clobber your local environment')
    def test_dx_new_gtable_without_context(self):
        # Without project context, cannot create new object without
        # project qualified path
        with without_project_context():
            with self.assertSubprocessFailure(stderr_regexp='expected the path to be qualified with a project',
                                              exit_code=3):
                run("dx new gtable --columns mychr,mylo:int32,myhi:int32 foo")
            # Can create object with explicit project qualifier
            gtable_id = run(
                "dx new gtable --brief --columns mychr,mylo:int32,myhi:int32 " + self.project + ":foo").strip()
            self.assertEqual(dxpy.DXGTable(gtable_id).name, "foo")


class TestDXWhoami(DXTestCase):
    def test_dx_whoami_name(self):
        whoami_output = run("dx whoami").strip()
        self.assertEqual(whoami_output, dxpy.api.user_describe(dxpy.whoami())['handle'])
    def test_dx_whoami_id(self):
        whoami_output = run("dx whoami --id").strip()
        self.assertEqual(whoami_output, dxpy.whoami())


class TestDXClientUploadDownload(DXTestCase):
    def test_dx_upload_download(self):
        with self.assertSubprocessFailure(stderr_regexp='expected the path to be a non-empty string',
                                          exit_code=3):
            run('dx download ""')
        wd = tempfile.mkdtemp()
        os.mkdir(os.path.join(wd, "a"))
        os.mkdir(os.path.join(wd, "a", "б"))
        os.mkdir(os.path.join(wd, "a", "б", "c"))
        with tempfile.NamedTemporaryFile(dir=os.path.join(wd, "a", "б")) as fd:
            fd.write("0123456789ABCDEF"*64)
            fd.flush()
            with self.assertSubprocessFailure(stderr_regexp='is a directory but the -r/--recursive option was not given', exit_code=1):
                run("dx upload "+wd)
            run("dx upload -r "+wd)
            run('dx wait "{f}"'.format(f=os.path.join(os.path.basename(wd), "a", "б",
                                                      os.path.basename(fd.name))))
            with self.assertSubprocessFailure(stderr_regexp='is a folder but the -r/--recursive option was not given', exit_code=1):
                run("dx download "+os.path.basename(wd))
            old_dir = os.getcwd()
            with chdir(tempfile.mkdtemp()):
                run("dx download -r "+os.path.basename(wd))

                tree1 = check_output("cd {wd}; find .".format(wd=wd), shell=True)
                tree2 = check_output("cd {wd}; find .".format(wd=os.path.basename(wd)), shell=True)
                self.assertEqual(tree1, tree2)

            with chdir(tempfile.mkdtemp()):
                os.mkdir('t')
                run("dx download -r -o t "+os.path.basename(wd))
                tree1 = check_output("cd {wd}; find .".format(wd=wd), shell=True)
                tree2 = check_output("cd {wd}; find .".format(wd=os.path.join("t",
                                                                              os.path.basename(wd))),
                                     shell=True)
                self.assertEqual(tree1, tree2)

                os.mkdir('t2')
                run("dx download -o t2 "+os.path.join(os.path.basename(wd), "a", "б",
                                                      os.path.basename(fd.name)))
                self.assertEqual(os.stat(os.path.join("t2", os.path.basename(fd.name))).st_size,
                                 len("0123456789ABCDEF"*64))

            with chdir(tempfile.mkdtemp()), temporary_project('dx download test proj') as other_project:
                run("dx mkdir /super/")
                run("dx mv '{}' /super/".format(os.path.basename(wd)))

                # Specify an absolute path in another project
                with select_project(other_project):
                    run("dx download -r '{proj}:/super/{path}'".format(proj=self.project, path=os.path.basename(wd)))

                    tree1 = check_output("cd {wd} && find .".format(wd=wd), shell=True)
                    tree2 = check_output("cd {wd} && find .".format(wd=os.path.basename(wd)), shell=True)
                    self.assertEqual(tree1, tree2)

                # Now specify a relative path in the same project
                with chdir(tempfile.mkdtemp()), select_project(self.project):
                    run("dx download -r super/{path}/".format(path=os.path.basename(wd)))

                    tree3 = check_output("cd {wd} && find .".format(wd=os.path.basename(wd)), shell=True)
                    self.assertEqual(tree1, tree3)

            with self.assertSubprocessFailure(stderr_regexp="paths are both file and folder names", exit_code=1):
                cmd = "dx cd {d}; dx mkdir {f}; dx download -r {f}*"
                run(cmd.format(d=os.path.join("/super", os.path.basename(wd), "a", "б"),
                               f=os.path.basename(fd.name)))

    @unittest.skipUnless(testutil.TEST_WITH_AUTHSERVER,
                         'skipping tests that require a running authserver')
    def test_dx_upload_with_upload_perm(self):
        with temporary_project('test proj with UPLOAD perms', reclaim_permissions=True) as temp_project:
            data = {"scope": {"projects": {"*": "UPLOAD"}}}
            upload_only_auth_token = dxpy.DXHTTPRequest(dxpy.get_auth_server_name() + '/system/newAuthToken', data,
                                                        prepend_srv=False, always_retry=True)
            token_callable = dxpy.DXHTTPOAuth2({"auth_token": upload_only_auth_token["access_token"],
                                                "auth_token_type": upload_only_auth_token["token_type"],
                                                "auth_token_signature": upload_only_auth_token["token_signature"]})
            testdir = tempfile.mkdtemp()
            try:
                # Filename provided with path
                with open(os.path.join(testdir, 'myfilename'), 'w') as f:
                    f.write('foo')
                remote_file = dxpy.upload_local_file(filename=os.path.join(testdir, 'myfilename'),
                                                     project=temp_project.get_id(), folder='/', auth=token_callable)
                self.assertEqual(remote_file.name, 'myfilename')
                # Filename provided with file handle
                remote_file2 = dxpy.upload_local_file(file=open(os.path.join(testdir, 'myfilename')),
                                                      project=temp_project.get_id(), folder='/', auth=token_callable)
                self.assertEqual(remote_file2.name, 'myfilename')
            finally:
                shutil.rmtree(testdir)

    @unittest.skipUnless(testutil.TEST_ENV,
                         'skipping test that would clobber your local environment')
    def test_dx_download_no_env(self):
        testdir = tempfile.mkdtemp()
        with tempfile.NamedTemporaryFile(dir=testdir) as fd:
            fd.write("foo")
            fd.flush()
            file_id = run("dx upload " + fd.name + " --brief --wait").strip()
            self.assertTrue(file_id.startswith('file-'))

            # download file
            output_path = os.path.join(testdir, 'output')
            with without_project_context():
                run('dx download ' + file_id + ' -o ' + output_path)
            run('cmp ' + output_path + ' ' + fd.name)

    @unittest.skipUnless(testutil.TEST_ENV, 'skipping test that would clobber your local environment')
    def test_dx_upload_no_env(self):
        # Without project context, cannot upload to a
        # non-project-qualified destination
        with without_project_context():
            with self.assertSubprocessFailure(stderr_regexp='expected the path to be qualified with a project',
                                              exit_code=3):
                run("dx upload --path foo /dev/null")
            # Can upload to a path specified with explicit project qualifier
            file_id = run("dx upload --brief --path " + self.project + ":foo /dev/null").strip()
            self.assertEqual(dxpy.DXFile(file_id).name, "foo")

    def test_dx_make_download_url(self):
        testdir = tempfile.mkdtemp()
        output_testdir = tempfile.mkdtemp()
        with tempfile.NamedTemporaryFile(dir=testdir) as fd:
            fd.write("foo")
            fd.flush()
            file_id = run("dx upload " + fd.name + " --brief --wait").strip()
            self.assertTrue(file_id.startswith('file-'))

            # download file
            download_url = run("dx make_download_url " + file_id).strip()
            run("wget -P " + output_testdir + " " + download_url)
            run('cmp ' + os.path.join(output_testdir, os.path.basename(fd.name)) + ' ' + fd.name)

            # download file with a different name
            download_url = run("dx make_download_url " + file_id + " --filename foo")
            run("wget -P " + output_testdir + " " + download_url)
            run('cmp ' + os.path.join(output_testdir, "foo") + ' ' + fd.name)

    def test_dx_upload_mult_paths(self):
        testdir = tempfile.mkdtemp()
        os.mkdir(os.path.join(testdir, 'a'))
        with tempfile.NamedTemporaryFile(dir=testdir) as fd:
            fd.write("root-file")
            fd.flush()
            with tempfile.NamedTemporaryFile(dir=os.path.join(testdir, "a")) as fd2:
                fd2.write("a-file")
                fd2.flush()

                run(("dx upload -r {testdir}/{rootfile} {testdir}/a " +
                     "--wait").format(testdir=testdir, rootfile=os.path.basename(fd.name)))
                listing = run("dx ls").split("\n")
                self.assertIn("a/", listing)
                self.assertIn(os.path.basename(fd.name), listing)
                listing = run("dx ls a").split("\n")
                self.assertIn(os.path.basename(fd2.name), listing)

    def test_dx_upload_mult_paths_with_dest(self):
        testdir = tempfile.mkdtemp()
        os.mkdir(os.path.join(testdir, 'a'))
        with tempfile.NamedTemporaryFile(dir=testdir) as fd:
            fd.write("root-file")
            fd.flush()
            with tempfile.NamedTemporaryFile(dir=os.path.join(testdir, "a")) as fd2:
                fd2.write("a-file")
                fd2.flush()

                run("dx mkdir /destdir")
                run(("dx upload -r {testdir}/{rootfile} {testdir}/a --destination /destdir " +
                     "--wait").format(testdir=testdir, rootfile=os.path.basename(fd.name)))
                listing = run("dx ls /destdir/").split("\n")
                self.assertIn("a/", listing)
                self.assertIn(os.path.basename(fd.name), listing)
                listing = run("dx ls /destdir/a").split("\n")
                self.assertIn(os.path.basename(fd2.name), listing)

    @unittest.skipUnless(testutil.TEST_RUN_JOBS, "Skipping test that would run jobs")
    def test_dx_download_by_job_id_and_output_field(self):
        test_project_name = 'PTFM-13437'
        test_file_name = 'test_file_01'
        expected_result = 'asdf1234...'
        with temporary_project(test_project_name, select=True) as temp_project:
            temp_project_id = temp_project.get_id()

            # Create and run minimal applet to generate output file.
            code_str = """import dxpy
@dxpy.entry_point('main')
def main():
    test_file_01 = dxpy.upload_string('{exp_res}', name='{filename}')
    output = {{}}
    output['{filename}'] = dxpy.dxlink(test_file_01)
    return output
dxpy.run()
"""
            code_str = code_str.format(exp_res=expected_result, filename=test_file_name)
            app_spec = {"name": "test_applet_dx_download_by_jbor",
                        "project": temp_project_id,
                        "dxapi": "1.0.0",
                        "inputSpec": [],
                        "outputSpec": [{"name": test_file_name, "class": "file"}],
                        "runSpec": {"code": code_str, "interpreter": "python2.7"},
                        "version": "1.0.0"}
            applet_id = dxpy.api.applet_new(app_spec)['id']
            applet = dxpy.DXApplet(applet_id)
            job = applet.run({}, project=temp_project_id)
            job.wait_on_done()
            job_id = job.get_id()

            # Case: Correctly specify "<job_id>:<output_field>"; save to file.
            with chdir(tempfile.mkdtemp()):
                run("dx download " + job_id + ":" + test_file_name)
                with open(test_file_name) as fh:
                    result = fh.read()
                    self.assertEqual(expected_result, result)

            # Case: Correctly specify file id; print to stdout.
            test_file_id = dxpy.DXFile(job.describe()['output'][test_file_name]).get_id()
            result = run("dx download " + test_file_id + " -o -").strip()
            self.assertEqual(expected_result, result)

            # Case: Correctly specify file name; print to stdout.
            result = run("dx download " + test_file_name + " -o -").strip()
            self.assertEqual(expected_result, result)

            # Case: Correctly specify "<job_id>:<output_field>"; print to stdout.
            result = run("dx download " + job_id + ":" + test_file_name + " -o -").strip()
            self.assertEqual(expected_result, result)

            # Case: File does not exist.
            with self.assertSubprocessFailure(stderr_regexp="Unable to resolve", exit_code=3):
                run("dx download foo -o -")

            # Case: Invalid output field name when specifying <job_id>:<output_field>.
            with self.assertSubprocessFailure(stderr_regexp="Could not find", exit_code=3):
                run("dx download " + job_id + ":foo -o -")

    # In a directory structure like:
    # ROOT/
    #      X.txt
    #      A/
    #      B/
    # Make sure that files/subdirs are not downloaded twice. This checks that we fixed
    # PTFM-14106.
    def test_dx_download_root_recursive(self):
        data = "ABCD"

        def gen_file(fname, proj_id):
            dxfile = dxpy.upload_string(data, name=fname, project=proj_id, wait_on_close=True)
            return dxfile

        # Download the project recursively, with command [cmd_string].
        # Compare the downloaded directory against the first download
        # structure.
        def test_download_cmd(org_dir, cmd_string):
            testdir = tempfile.mkdtemp()
            with chdir(testdir):
                run(cmd_string)
                run("diff -Naur {} {}".format(org_dir, testdir))
                shutil.rmtree(testdir)

        with temporary_project('test_proj', select=True) as temp_project:
            proj_id = temp_project.get_id()
            gen_file("X.txt", proj_id)
            dxpy.api.project_new_folder(proj_id, {"folder": "/A"})
            dxpy.api.project_new_folder(proj_id, {"folder": "/B"})

            # Create an entire copy of the project directory structure,
            # which will be compared to all other downloads.
            orig_dir = tempfile.mkdtemp()
            with chdir(orig_dir):
                run("dx download -r {}:/".format(proj_id))

            test_download_cmd(orig_dir, "dx download -r /")
            test_download_cmd(orig_dir, "dx download -r {}:/*".format(proj_id))
            test_download_cmd(orig_dir, "dx download -r *")

            shutil.rmtree(orig_dir)

    # Test download to stdout
    def test_download_to_stdout(self):
        data = "ABCD"

        def gen_file(fname, proj_id):
            dxfile = dxpy.upload_string(data, name=fname, project=proj_id, wait_on_close=True)
            return dxfile

        with temporary_project('test_proj', select=True) as temp_project:
            proj_id = temp_project.get_id()
            gen_file("X.txt", proj_id)
            buf = run("dx download -o - X.txt")
            self.assertEqual(buf, data)

    def test_dx_download_resume_and_checksum(self):
        def assert_md5_checksum(filename, hasher):
            with open(filename, "rb") as fh:
                self.assertEqual(hashlib.md5(fh.read()).hexdigest(), hasher.hexdigest())

        def truncate(filename, size):
            with open(filename, "rb+") as fh:
                fh.seek(size)
                fh.truncate()

        # Manually upload 2 parts
        part1, part2 = b"0123456789ABCDEF"*1024*64*5, b"0"
        dxfile = dxpy.new_dxfile(name="test")
        dxfile.upload_part(part1, index=1)
        dxfile.upload_part(part2, index=2)
        dxfile.close(block=True)

        wd = tempfile.mkdtemp()
        run("cd {wd}; dx download test; ls -la".format(wd=wd))
        assert_md5_checksum(os.path.join(wd, "test"), hashlib.md5(part1 + part2))
        truncate(os.path.join(wd, "test"), 1024*1024*5)
        run("cd {wd}; dx download -f test".format(wd=wd))
        assert_md5_checksum(os.path.join(wd, "test"), hashlib.md5(part1 + part2))
        truncate(os.path.join(wd, "test"), 1024*1024*5 - 1)
        run("cd {wd}; dx download -f test".format(wd=wd))
        assert_md5_checksum(os.path.join(wd, "test"), hashlib.md5(part1 + part2))
        truncate(os.path.join(wd, "test"), 1)
        run("cd {wd}; dx download -f test".format(wd=wd))
        assert_md5_checksum(os.path.join(wd, "test"), hashlib.md5(part1 + part2))
        run("cd {wd}; rm test; touch test".format(wd=wd))
        run("cd {wd}; dx download -f test".format(wd=wd))
        assert_md5_checksum(os.path.join(wd, "test"), hashlib.md5(part1 + part2))

    def test_upload_binary_data_with_debugging_info(self):
        # Really a test that the _DX_DEBUG output doesn't barf on binary data
        with chdir(tempfile.mkdtemp()):
            with open('binary', 'wb') as f:
                f.write(b'\xee\xee\xee\xef')
            run('_DX_DEBUG=1 dx upload binary')
            run('_DX_DEBUG=2 dx upload binary')
            run('_DX_DEBUG=3 dx upload binary')


class TestDXClientDownloadProject(DXTestCase):
    def gen_file(self, fname, data, proj_id):
        return dxpy.upload_string(data, name=fname, project=proj_id, wait_on_close=True)

    @unittest.skipUnless(testutil.TEST_ENV,
                         'skipping test that would clobber your local environment')
    def test_dx_download_project_context(self):
        proj1_name = 'test_proj1'
        proj2_name = 'test_proj2'

        with temporary_project(proj1_name, select=True) as proj, \
                temporary_project(proj2_name) as proj2, \
                chdir(tempfile.mkdtemp()):
            data1 = 'ABCD'
            file1_name = "file1"
            file1_id = self.gen_file(file1_name, data1, proj.get_id()).get_id()

            data2 = '1234'
            file2_name = "file2"
            file2_id = self.gen_file(file2_name, data2, proj2.get_id()).get_id()

            # Success: project from context contains file specified by ID
            buf = run("dx download -o - {f}".format(f=file1_id))
            self.assertEqual(buf, data1)

            # Success: project from context contains file specified by name
            buf = run("dx download -o - {f}".format(f=file1_name))
            self.assertEqual(buf, data1)

            # Success: project specified by context does not contains file specified by ID
            buf = run("dx download -o - {f}".format(f=file2_id))
            self.assertEqual(buf, data2)

            # Failure: project specified by context does not contains file specified by name
            with self.assertSubprocessFailure(stderr_regexp="Unable to resolve", exit_code=3):
                run("dx download -o - {f}".format(f=file2_name))

            # Test api call parameters when downloading to local file instead of cat to std out

            # Success: project from context contains file specified by ID
            run("dx download -f --no-progress {f}".format(f=file1_id))

            # Success: project from context contains file specified by name
            run("dx download -f --no-progress {f}".format(f=file1_name))

            # Success: project specified by context does not contains file specified by ID
            buf = run("dx download -f --no-progress {f}".format(f=file2_id))

            # Failure: project specified by context does not contains file specified by name
            with self.assertSubprocessFailure(stderr_regexp="Unable to resolve", exit_code=3):
                run("dx download -f --no-progress {f}".format(f=file2_name))

    def test_dx_download_project_explicit(self):
        proj1_name = 'test_proj1'
        proj2_name = 'test_proj2'

        with temporary_project(proj1_name, select=True) as proj, \
                temporary_project(proj2_name) as proj2, \
                chdir(tempfile.mkdtemp()):
            data1 = 'ABCD'
            file1_name = "file1"
            file1_id = self.gen_file(file1_name, data1, proj.get_id()).get_id()

            data2 = '1234'
            file2_name = "file2"
            file2_id = self.gen_file(file2_name, data2, proj2.get_id()).get_id()

            # Explicit project provided

            # Success: project specified by ID contains file specified by ID
            buf = run("dx download -o - {p}:{f}".format(p=proj2.get_id(), f=file2_id))
            self.assertEqual(buf, data2)

            # Success: project specified by ID contains file specified by name
            buf = run("dx download -o - {p}:{f}".format(p=proj.get_id(), f=file1_name))
            self.assertEqual(buf, data1)

            # Success: project specified by name contains file specified by ID
            buf = run("dx download -o - {p}:{f}".format(p=proj2_name, f=file2_id))
            self.assertEqual(buf, data2)

            # Success: project specified by name contains file specified by name
            buf = run("dx download -o - {p}:{f}".format(p=proj1_name, f=file1_name))
            self.assertEqual(buf, data1)

            # Project specified by ID does not contain file specified by ID
            #
            # TODO: this should fail
            run("dx download -o - {p}:{f}".format(p=proj2.get_id(), f=file1_id))

            # Failure: project specified by ID does not contain file specified by name
            with self.assertSubprocessFailure(stderr_regexp="Unable to resolve", exit_code=3):
                run("dx download -o - {p}:{f}".format(p=proj.get_id(), f=file2_name))

            # Project specified by name does not contain file specified by ID
            #
            # TODO: this should fail
            run("dx download -o - {p}:{f}".format(p=proj2_name, f=file1_id))

            # Failure: project specified by name does not contain file specified by name
            with self.assertSubprocessFailure(stderr_regexp="Unable to resolve", exit_code=3):
                run("dx download -o - {p}:{f}".format(p=proj1_name, f=file2_name))

            # Test api call parameters when downloading to local file instead of cat to std out

            # Success: project specified by ID contains file specified by ID
            run("dx download -f --no-progress {p}:{f}".format(p=proj2.get_id(), f=file2_id))

            # Success: project specified by ID contains file specified by name
            run("dx download -f --no-progress {p}:{f}".format(p=proj.get_id(), f=file1_name))

            # Success: project specified by name contains file specified by ID
            run("dx download -f --no-progress {p}:{f}".format(p=proj2_name, f=file2_id))

            # Success: project specified by name contains file specified by name
            run("dx download -f --no-progress {p}:{f}".format(p=proj1_name, f=file1_name))

            # Project specified by ID does not contain file specified by ID
            #
            # TODO: this should fail
            run("dx download -f --no-progress {p}:{f}".format(p=proj2.get_id(), f=file1_id))

            # Failure: project specified by ID does not contain file specified by name
            with self.assertSubprocessFailure(stderr_regexp="Unable to resolve", exit_code=3):
                run("dx download -f --no-progress {p}:{f}".format(p=proj.get_id(), f=file2_name))

            # Project specified by name does not contain file specified by ID
            #
            # TODO: this should fail
            run("dx download -f --no-progress {p}:{f}".format(p=proj2_name, f=file1_id))

            # Failure: project specified by name does not contain file specified by name
            with self.assertSubprocessFailure(stderr_regexp="Unable to resolve", exit_code=3):
                run("dx download -f --no-progress {p}:{f}".format(p=proj1_name, f=file2_name))

    def test_dx_download_multiple_projects_with_same_name(self):
        proj_name = 'test_proj1'

        with temporary_project(proj_name, select=True) as proj, \
                temporary_project(proj_name) as proj2, \
                chdir(tempfile.mkdtemp()):
            data1 = 'ABCD'
            file1_name = "file1"
            file1_id = self.gen_file(file1_name, data1, proj.get_id()).get_id()

            data2 = '1234'
            file2_name = "file1"
            file2_id = self.gen_file(file2_name, data2, proj2.get_id()).get_id()

            # Success: project specified by ID contains file specified by ID
            buf = run("dx download -o - {pid}:{f}".format(pid=proj2.get_id(), f=file2_id))
            self.assertEqual(buf, data2)

            # Failure: project specified by name contains file specified by ID
            with self.assertSubprocessFailure(stderr_regexp="ResolutionError: Found multiple projects", exit_code=3):
                run("dx download -o - {pname}:{f}".format(pname=proj_name, f=file2_id))

            # Replicate same tests for non-cat (download to file) route

            # Success: project specified by ID contains file specified by ID
            run("dx download -f --no-progress {pid}:{f}".format(pid=proj.get_id(), f=file1_id))

            # Failure: project specified by name contains file specified by ID
            with self.assertSubprocessFailure(stderr_regexp="ResolutionError: Found multiple projects", exit_code=3):
                run("dx download -f --no-progress {pname}:{f}".format(pname=proj_name, f=file2_id))


class TestDXClientDescribe(DXTestCase):
    def test_projects(self):
        run("dx describe :")
        run("dx describe " + self.project)
        run("dx describe " + self.project + ":")

        # need colon to recognize as project name
        with self.assertSubprocessFailure(exit_code=3):
            run("dx describe dxclient_test_pröject")

        # bad project name
        with self.assertSubprocessFailure(exit_code=3):
            run("dx describe dne:")

        # nonexistent project ID
        with self.assertSubprocessFailure(exit_code=3):
            run("dx describe project-123456789012345678901234")

    def test_bad_current_project(self):
        with self.assertSubprocessFailure(stderr_regexp='No matches found', exit_code=3):
            run("dx describe nonexistent --project-context-id foo")

        run("dx describe " + self.project + " --project-context-id foo")

    def test_user_describe_self_shows_bill_to(self):
        ## Verify `billTo` from /user-xxxx/describe.
        user_id = dxpy.whoami()
        user_desc = dxpy.api.user_describe(user_id)
        self.assertTrue("billTo" in user_desc)
        self.assertEqual(user_desc.get("billTo"), user_id)

        ## Verify `billTo` from "dx describe user-xxxx".
        bill_to_label = "Default bill to"
        cli_user_desc = run("dx describe " + user_id).strip().split("\n")
        parsed_desc = filter(lambda line: line.startswith(bill_to_label),
                             cli_user_desc)
        self.assertEqual(len(parsed_desc), 1)
        key_and_value = parsed_desc[0].split(bill_to_label)
        self.assertEqual(key_and_value[0], "")
        self.assertEqual(key_and_value[1].strip(), user_id)

        ## Verify `billTo` from "dx describe user-xxxx --json".
        cli_user_desc_json = json.loads(
            run("dx describe " + user_id + " --json")
        )
        self.assertTrue("billTo" in cli_user_desc_json)
        self.assertEqual(cli_user_desc_json.get("billTo"), user_id)

    @unittest.skipUnless(testutil.TEST_ISOLATED_ENV,
                         'skipping test that would create apps')
    def test_describe_deleted_app(self):
        applet_id = dxpy.api.applet_new({"project": self.project,
                                         "dxapi": "1.0.0",
                                         "inputSpec": [],
                                         "outputSpec": [],
                                         "runSpec": {"interpreter": "bash",
                                                     "code": ""},
                                         "name": "applet_to_delete"})['id']
        app_new_output = dxpy.api.app_new({"name": "app_to_delete",
                                           "applet": applet_id,
                                           "version": "1.0.0"})

        # make second app with no default tag
        app_new_output2 = dxpy.api.app_new({"name": "app_to_delete",
                                           "applet": applet_id,
                                           "version": "1.0.1"})
        dxpy.api.app_delete(app_new_output2["id"])

        run("dx describe " + app_new_output2["id"])


class TestDXClientRun(DXTestCase):
    def setUp(self):
        self.other_proj_id = run("dx new project other --brief").strip()
        super(TestDXClientRun, self).setUp()

    def tearDown(self):
        dxpy.api.project_destroy(self.other_proj_id, {'terminateJobs': True})
        super(TestDXClientRun, self).tearDown()

    def test_dx_run_applet_with_input_spec(self):
        record = dxpy.new_dxrecord(name="my_record")

        applet_id = dxpy.api.applet_new({
            "project": self.project,
            "dxapi": "0.0.1",
            "inputSpec": [
                {"name": "int0", "class": "int"},
                {"name": "int1", "class": "int", "optional": True},
                {"name": "string0", "class": "string"},
                {"name": "string1", "class": "string", "optional": True},
                {"name": "record0", "class": "record"},
                {"name": "record1", "class": "record", "optional": True},
            ],
            "outputSpec": [
                {"name": "outint", "class": "int"},
                {"name": "outstring", "class": "string"},
                {"name": "outrecord", "class": "record"},
            ],
            "runSpec": {"interpreter": "bash",
                        "code": """
dx-jobutil-add-output outint $int0
dx-jobutil-add-output outstring $string0
dx-jobutil-add-output outrecord $record0
"""
                        }})["id"]
        applet = dxpy.DXApplet(applet_id)

        #############################
        # With only required inputs #
        #############################

        # Run with applet handler.
        job = applet.run({"int0": 16, "string0": "input_string",
                          "record0": {"$dnanexus_link": record.get_id()}})
        job_desc = job.describe()
        exp = {"int0": 16, "string0": "input_string",
               "record0": {"$dnanexus_link": record.get_id()}}
        self.assertEquals(job_desc["input"], exp)

        # Run with "dx run".
        job_id = run("dx run {applet_id} -iint0=16 -istring0=input_string -irecord0={record_id} --brief".format(
            applet_id=applet_id, record_id=record.get_id())).strip()
        job_desc = dxpy.describe(job_id)
        self.assertEquals(job_desc["input"], exp)

        job_id = run("dx run {applet_id} -iint0:int=16 -istring0:string=input_string -irecord0:record={record_id} --brief".format(
            applet_id=applet_id, record_id=record.get_id())).strip()
        job_desc = dxpy.describe(job_id)
        self.assertEquals(job_desc["input"], exp)

        # Run with "dx run" with JBORs.
        other_job_id = run("dx run {applet_id} -iint0={job_id}:outint -istring0={job_id}:outstring -irecord0={job_id}:outrecord --brief".format(
            applet_id=applet_id, job_id=job_id)).strip()
        job_desc = dxpy.describe(other_job_id)
        exp = {"int0": {"$dnanexus_link": {"field": "outint",
                                           "job": job_id}},
               "string0": {"$dnanexus_link": {"field": "outstring",
                                              "job": job_id}},
               "record0": {"$dnanexus_link": {"field": "outrecord",
                                              "job": job_id}}}
        self.assertEquals(job_desc["input"], exp)

        # Run with "dx run" with input name mapped to data object name.
        job_id = run("dx run {applet_id} -iint0=16 -istring0=input_string -irecord0=my_record --brief".format(
            applet_id=applet_id)).strip()
        job_desc = dxpy.describe(job_id)
        exp = {"int0": 16, "string0": "input_string",
               "record0": {"$dnanexus_link": {"project": self.project,
                                              "id": record.get_id()}}}
        self.assertEquals(job_desc["input"], exp)

        #####################################
        # With required and optional inputs #
        #####################################

        second_record = dxpy.new_dxrecord()

        # Run with applet handler.
        job = applet.run({"int0": 16, "string0": "input_string",
                          "record0": {"$dnanexus_link": record.get_id()},
                          "int1": 32, "string1": "second_input_string",
                          "record1": {"$dnanexus_link": second_record.get_id()}})
        job_desc = job.describe()
        exp = {"int0": 16, "int1": 32, "string0": "input_string",
               "string1": "second_input_string",
               "record0": {"$dnanexus_link": record.get_id()},
               "record1": {"$dnanexus_link": second_record.get_id()}}
        self.assertEquals(job_desc["input"], exp)

        # Run with "dx run".
        job_id = run("dx run {applet_id} -iint0=16 -istring0=input_string -irecord0={record_id} -iint1=32 -istring1=second_input_string -irecord1={second_record_id} --brief".format(
            applet_id=applet_id, record_id=record.get_id(),
            second_record_id=second_record.get_id())).strip()
        job_desc = dxpy.describe(job_id)
        self.assertEquals(job_desc["input"], exp)

        # Run with "dx run" with JBORs.
        other_job_id = run("dx run {applet_id} -iint0=32 -iint1={job_id}:outint -istring0=second_input_string -istring1={job_id}:outstring -irecord0={second_record_id} -irecord1={job_id}:outrecord --brief".format(
            applet_id=applet_id, job_id=job_id,
            second_record_id=second_record.get_id())).strip()
        job_desc = dxpy.describe(other_job_id)
        exp = {"int0": 32,
               "int1": {"$dnanexus_link": {"field": "outint",
                                           "job": job_id}},
               "string0": "second_input_string",
               "string1": {"$dnanexus_link": {"field": "outstring",
                                              "job": job_id}},
               "record0": {"$dnanexus_link": second_record.get_id()},
               "record1": {"$dnanexus_link": {"field": "outrecord",
                                              "job": job_id}}}
        self.assertEquals(job_desc["input"], exp)

    def test_dx_run_applet_without_input_spec(self):
        record = dxpy.new_dxrecord(name="my_record")

        applet_id = dxpy.api.applet_new({
            "project": self.project,
            "dxapi": "0.0.1",
            "outputSpec": [
                {"name": "outint", "class": "int"},
                {"name": "outstring", "class": "string"},
                {"name": "outrecord", "class": "record"},
            ],
            "runSpec": {"interpreter": "bash",
                        "code": """
record_id=`dx new record --close --brief`
dx-jobutil-add-output outint 32
dx-jobutil-add-output outstring output_string
dx-jobutil-add-output outrecord $record_id
"""
                        }})["id"]
        applet = dxpy.DXApplet(applet_id)

        # Run with applet handler.
        job = applet.run({"int0": 16, "string0": "input_string",
                          "record0": {"$dnanexus_link": record.get_id()}})
        job_desc = job.describe()
        exp = {"int0": 16, "string0": "input_string",
               "record0": {"$dnanexus_link": record.get_id()}}
        self.assertEquals(job_desc["input"], exp)

        # Run with "dx run".
        job_id = run("dx run {applet_id} -iint0=16 -istring0=input_string -irecord0={record_id} --brief".format(applet_id=applet_id, record_id=record.get_id())).strip()
        job_desc = dxpy.describe(job_id)
        self.assertEquals(job_desc["input"], exp)

        job_id = run("dx run {applet_id} -iint0:int=16 -istring0:string=input_string -irecord0:record={record_id} --brief".format(applet_id=applet_id, record_id=record.get_id())).strip()
        job_desc = dxpy.describe(job_id)
        self.assertEquals(job_desc["input"], exp)

        # Run with "dx run" with JBORs.
        other_job_id = run("dx run {applet_id} -iint0={job_id}:outint -istring0={job_id}:outstring -irecord0={job_id}:outrecord --brief".format(applet_id=applet_id, job_id=job_id)).strip()
        job_desc = dxpy.describe(other_job_id)
        exp = {"int0": {"$dnanexus_link": {"field": "outint",
                                           "job": job_id}},
               "string0": {"$dnanexus_link": {"field": "outstring",
                                              "job": job_id}},
               "record0": {"$dnanexus_link": {"field": "outrecord",
                                              "job": job_id}}}
        self.assertEquals(job_desc["input"], exp)

        other_job_id = run("dx run {applet_id} -irecord0={record_id} -irecord1={job_id}:outrecord --brief".format(
            applet_id=applet_id, job_id=job_id, record_id=record.get_id()
        )).strip()
        job_desc = dxpy.describe(other_job_id)
        exp = {"record0": {"$dnanexus_link": record.get_id()},
               "record1": {"$dnanexus_link": {"field": "outrecord",
                                              "job": job_id}}}
        self.assertEquals(job_desc["input"], exp)

        # Run with "dx run" with repeated input names: order of input values
        # preserved.
        other_job_id = run("dx run {applet_id} -irecord0={record_id} -irecord0={job_id}:outrecord --brief".format(
            applet_id=applet_id, job_id=job_id, record_id=record.get_id()
        )).strip()
        job_desc = dxpy.describe(other_job_id)
        exp = {"record0": [{"$dnanexus_link": record.get_id()},
                           {"$dnanexus_link": {"field": "outrecord",
                                               "job": job_id}}]}
        self.assertEquals(job_desc["input"], exp)

        other_job_id = run("dx run {applet_id} -irecord0={job_id}:outrecord -irecord0={record_id} --brief".format(
            applet_id=applet_id, job_id=job_id, record_id=record.get_id()
        )).strip()
        job_desc = dxpy.describe(other_job_id)
        exp = {"record0": [{"$dnanexus_link": {"field": "outrecord",
                                               "job": job_id}},
                           {"$dnanexus_link": record.get_id()}]}
        self.assertEquals(job_desc["input"], exp)

        # Run with "dx run" with input name mapped to data object name.
        job_id = run("dx run {applet_id} -irecord0=my_record --brief".format(applet_id=applet_id)).strip()
        job_desc = dxpy.describe(job_id)
        exp = {"record0": {"$dnanexus_link": {"project": self.project,
                                              "id": record.get_id()}}}
        self.assertEquals(job_desc["input"], exp)

    def test_dx_resolve(self):
        applet_id = dxpy.api.applet_new({"project": self.project,
                                         "dxapi": "1.0.0",
                                         "runSpec": {"interpreter": "bash",
                                                     "code": "echo 'hello'"}
                                         })['id']
        record_id0 = dxpy.api.record_new({"project": self.project,
                                          "dxapi": "1.0.0",
                                          "name": "resolve_record0"})['id']
        record_id1 = dxpy.api.record_new({"project": self.project,
                                          "dxapi": "1.0.0",
                                          "name": "resolve_record1"})['id']
        record_id2 = dxpy.api.record_new({"project": self.project,
                                          "dxapi": "1.0.0",
                                          "name": "resolve_record2"})['id']
        glob_id = dxpy.api.record_new({"project": self.project,
                                       "dxapi": "1.0.0",
                                       "name": "glob_resolve_record"})['id']

        job_id = run("dx run " + applet_id + " -iinput0=resolve_record0 -iinput1=resolve_record1 " +
                     "-iinput2=glob_resolve* -iint0=5 -iint1=15 --brief -y").strip()
        job_desc = dxpy.describe(job_id)

        self.assertEquals(job_desc['input']['input0']['$dnanexus_link']['id'], record_id0)
        self.assertEquals(job_desc['input']['input1']['$dnanexus_link']['id'], record_id1)
        self.assertEquals(job_desc['input']['input2']['$dnanexus_link']['id'], glob_id)
        self.assertEquals(job_desc['input']['int0'], 5)
        self.assertEquals(job_desc['input']['int1'], 15)

        # If multiple entities are provided with the same input name, then their resolved result should
        # appear in a list, in the order in which they were provided, no matter the method of resolution
        job_id = run("dx run " + applet_id + " -iinput0=resolve_record0 -iinput0=25 -iinput0=glob_resolve* " +
                     "-iinput0=resolve_record1 -iinput1=" + record_id0 + " -iinput1=50 -iinput1=resolve_record1 " +
                     "--brief -y").strip()
        job_desc = dxpy.describe(job_id)

        self.assertEquals(len(job_desc['input']['input0']), 4)
        self.assertEquals(job_desc['input']['input0'][0]['$dnanexus_link']['id'], record_id0)
        self.assertEquals(job_desc['input']['input0'][1], 25)
        self.assertEquals(job_desc['input']['input0'][2]['$dnanexus_link']['id'], glob_id)
        self.assertEquals(job_desc['input']['input0'][3]['$dnanexus_link']['id'], record_id1)
        self.assertEquals(len(job_desc['input']['input1']), 3)
        self.assertEquals(job_desc['input']['input1'][0]['$dnanexus_link'], record_id0)
        self.assertEquals(job_desc['input']['input1'][1], 50)
        self.assertEquals(job_desc['input']['input1'][2]['$dnanexus_link']['id'], record_id1)

        # If a record cannot be resolved, then the return value should just be the record name passed in
        job_id = run("dx run " + applet_id + " --brief -y -iinput0=cannot_resolve " +
                     "-iinput1=resolve_record0 -iint0=10").strip()
        job_desc = dxpy.describe(job_id)

        self.assertEquals(job_desc['input']['input0'], "cannot_resolve")
        self.assertEquals(job_desc['input']['input1']['$dnanexus_link']['id'], record_id0)
        self.assertEquals(job_desc['input']['int0'], 10)

        job_id = run("dx run " + applet_id + " --brief -y -iinput0=glob_cannot_resolve*").strip()
        job_desc = dxpy.describe(job_id)

        self.assertEquals(job_desc['input']['input0'], "glob_cannot_resolve*")

        # Should simply use given name if it corresponds to multiple records (glob or not);
        # length validation errors out, but exec_io catches it
        dup_record_id = dxpy.api.record_new({"project": self.project,
                                             "dxapi": "1.0.0",
                                             "name": "resolve_record0"})['id']

        job_id = run("dx run " + applet_id + " --brief -y -iinput0=resolve_record0").strip()
        job_desc = dxpy.describe(job_id)

        self.assertEquals(job_desc['input']['input0'], "resolve_record0")

        job_id = run("dx run " + applet_id + " --brief -y -iinput0=resolve_record*").strip()
        job_desc = dxpy.describe(job_id)

        self.assertEquals(job_desc['input']['input0'], "resolve_record*")

        applet_id = dxpy.api.applet_new({"project": self.project,
                                         "dxapi": "1.0.0",
                                         "inputSpec": [
                                            {"name": "input0", "class": "record"},
                                            {"name": "input1", "class": "array:record", "optional": True},
                                            {"name": "int0", "class": "int"},
                                            {"name": "int1", "class": "array:int", "optional": True},
                                            {"name": "bool0", "class": "array:boolean", "optional": True}
                                         ],
                                         "outputSpec": [],
                                         "runSpec": {"interpreter": "bash",
                                                     "code": "echo 'hello'"}
                                         })['id']

        # Try with applet that has an input spec
        job_id = run("dx run " + applet_id + " --brief -y -iinput0=resolve_record1 -iint0=10 " +
                     "-iinput1=resolve_record2 -iinput1=resolve_record1 -iint1=0 -iint1=1 -iint1=2 " +
                     "-ibool0=true -ibool0=0").strip()
        job_desc = dxpy.describe(job_id)

        self.assertEquals(job_desc['input']['input0']['$dnanexus_link']['id'], record_id1)
        self.assertEquals(job_desc['input']['input1'][0]['$dnanexus_link']['id'], record_id2)
        self.assertEquals(job_desc['input']['input1'][1]['$dnanexus_link']['id'], record_id1)
        self.assertEquals(job_desc['input']['int0'], 10)
        self.assertEquals(job_desc['input']['int1'], [0, 1, 2])
        self.assertEquals(job_desc['input']['bool0'], [True, False])

        # Workflows should show same behavior as applets
        workflow_id = run("dx new workflow myworkflow --output-folder /foo --brief").strip()
        stage_id = dxpy.api.workflow_add_stage(workflow_id,
                                               {"editVersion": 0, "executable": applet_id})['stage']

        record_id = dxpy.api.record_new({"project": self.project,
                                         "dxapi": "1.0.0",
                                         "name": "myrecord"})['id']

        analysis_id = run("dx run " + workflow_id + " -i" + stage_id + ".input0=myrecord -i" +
                          stage_id + ".int0=77 -y --brief").strip()
        analysis_desc = dxpy.describe(analysis_id)

        self.assertEquals(analysis_desc['input'][stage_id + '.input0']['$dnanexus_link']['id'], record_id)
        self.assertEquals(analysis_desc['input'][stage_id + '.int0'], 77)

    def test_dx_resolve_check_resolution_needed(self):
        # If no entity_name is given, no entity_name should be returned
        self.assertEquals(check_resolution("some_path", "project_id", "/", None), (False, "project_id", "/", None))
        self.assertEquals(check_resolution("some_path", self.project, "/", None), (False, self.project, "/", None))

        record_id = dxpy.api.record_new({"project": self.project,
                                         "dxapi": "1.0.0",
                                         "name": "myrecord"})['id']

        self.assertEquals(check_resolution("some_path", self.project, "/", "myrecord"),
                          (True, self.project, "/", "myrecord"))

        self.assertEquals(check_resolution("some_path", "not_a_real_project_id", "/", "notarealrecord"),
                          (True, "not_a_real_project_id", "/", "notarealrecord"))

        # If the entity is a DX ID, but not an expected class, the result should be False, None, None, None
        result = check_resolution("some_path", self.project, "/", record_id, expected_classes=["file"])
        self.assertEquals(result, (False, None, None, None))

        # If entity_id is a hash, there is no need to resolve, and the describe
        # output is returned (should work no matter what project is given)
        result = check_resolution("some_path", self.project, "/", record_id, expected_classes=["record"])
        self.assertEquals(result[:3], (False, self.project, "/"))
        desc_output = result[3]
        self.assertEquals(desc_output["describe"]["project"], self.project)
        self.assertEquals(desc_output["describe"]["name"], "myrecord")
        self.assertEquals(desc_output["id"], record_id)
        desc_output = check_resolution("some_path", None, "/", record_id, enclose_in_list=True)[3][0]
        self.assertEquals(desc_output["describe"]["project"], self.project)
        self.assertEquals(desc_output["describe"]["name"], "myrecord")
        self.assertEquals(desc_output["id"], record_id)

        # Describing entity_id should work even if the project hint is wrong
        result = check_resolution("some_path", self.project, "/", record_id, describe={"project": self.other_proj_id,
                                                                                       "fields": {"sponsored": True}})
        self.assertEquals(result[:3], (False, self.project, "/"))
        desc_output = result[3]
        self.assertEquals(desc_output["describe"]["sponsored"], False)
        self.assertEquals(desc_output["id"], record_id)

        # Even if the given project is not a real project ID, the correct project ID
        # should be in the describe output
        desc_output = check_resolution("some_path", "not_a_real_project_id", "/", record_id)[3]
        self.assertEquals(desc_output["describe"]["project"], self.project)
        self.assertEquals(desc_output["describe"]["name"], "myrecord")
        self.assertEquals(desc_output["id"], record_id)

        # If describing an entity ID fails, then a ResolutionError should be
        # raised
        with self.assertRaisesRegexp(ResolutionError, "The entity record-\d+ could not be found"):
            check_resolution("some_path", self.project, "/", "record-123456789012345678901234")

    def test_dx_run_depends_on_success(self):
        applet_id = dxpy.api.applet_new({"project": self.project,
                                         "dxapi": "1.0.0",
                                         "inputSpec": [],
                                         "outputSpec": [],
                                         "runSpec": {"interpreter": "bash",
                                                     "code": "echo 'hello'"}
                                         })['id']

        job_dep_id = run("dx run " + applet_id + " --brief -y").strip()

        record_dep_id = dxpy.api.record_new({"project": self.project})['id']

        job_id = run("dx run " + applet_id + " --brief -y").strip()
        job_desc = dxpy.describe(job_id)
        self.assertEquals(job_desc['dependsOn'], [])

        job_id = run("dx run " + applet_id + " --brief -y -d " + job_dep_id).strip()
        job_desc = dxpy.describe(job_id)
        self.assertEqual(job_desc['dependsOn'], [job_dep_id])

        job_id = run("dx run " + applet_id + " -d " + job_dep_id + " --depends-on " +
                     record_dep_id + " --brief -y").strip()
        job_desc = dxpy.describe(job_id)
        self.assertEqual(sorted(job_desc['dependsOn']), sorted([job_dep_id, record_dep_id]))

    def test_dx_run_depends_on_failure(self):
        applet_id = dxpy.api.applet_new({"project": self.project,
                                         "dxapi": "1.0.0",
                                         "inputSpec": [],
                                         "outputSpec": [],
                                         "runSpec": {"interpreter": "bash",
                                                     "code": "echo 'hello'"}
                                         })['id']

        job1_dep_id = run("dx run " + applet_id + " --brief -y").strip()

        job2_dep_id = run("dx run " + applet_id + " --brief -y").strip()

        # Testing for missing arguments:
        with self.assertSubprocessFailure(stderr_regexp='-d/--depends-on.*expected one argument', exit_code=2):
            run("dx run " + applet_id + " --brief -y --depends-on " + job2_dep_id + " --depends-on")
        with self.assertSubprocessFailure(stderr_regexp='-d/--depends-on.*expected one argument', exit_code=2):
            run("dx run " + applet_id + " -d --depends-on " + job1_dep_id + " --brief -y")

        with self.assertSubprocessFailure(stderr_regexp='unrecognized arguments', exit_code=2):
            run("dx run " + applet_id + " --brief -y -d " + job2_dep_id + " " + job1_dep_id)

        with self.assertSubprocessFailure(stderr_regexp='could not be found', exit_code=3):
            run("dx run " + applet_id + " --brief -y -d not_a_valid_id")

        # Testing for use of --depends-on with running workflows
        workflow_id = run("dx new workflow myworkflow --output-folder /foo --brief").strip()
        stage_id = dxpy.api.workflow_add_stage(workflow_id,
                                               {"editVersion": 0, "executable": applet_id})['stage']
        with self.assertSubprocessFailure(stderr_regexp='--depends-on.*workflows', exit_code=3):
            run("dx run " + workflow_id + " -d " + job1_dep_id + " -y --brief")
        with self.assertSubprocessFailure(stderr_regexp='--depends-on.*workflows', exit_code=3):
            run("dx run myworkflow -d " + job1_dep_id + " -y --brief")


    def test_dx_run_no_hidden_executables(self):
        # hidden applet
        applet_name = "hidden_applet"
        applet_id = dxpy.api.applet_new({"project": self.project,
                                         "dxapi": "1.0.0",
                                         "inputSpec": [],
                                         "outputSpec": [],
                                         "runSpec": {"interpreter": "bash",
                                                     "code": "echo 'hello'"},
                                         "hidden": True,
                                         "name": applet_name})['id']
        run("dx describe hidden_applet")
        with self.assertSubprocessFailure(stderr_regexp='ResolutionError: Unable to resolve "{f}"'
                                          .format(f=applet_name), exit_code=3):
            run("dx run hidden_applet")
        # by ID will still work
        run("dx run " + applet_id + " -y")

        # hidden workflow
        workflow_name = "hidden_workflow"
        dxworkflow = dxpy.new_dxworkflow(name=workflow_name, hidden=True)
        dxworkflow.add_stage(applet_id)
        with self.assertSubprocessFailure(stderr_regexp='ResolutionError: Unable to resolve "{f}"'
                                          .format(f=workflow_name), exit_code=3):
            run("dx run hidden_workflow")
        # by ID will still work
        run("dx run " + dxworkflow.get_id() + " -y")

    @unittest.skipUnless(testutil.TEST_RUN_JOBS,
                         'skipping tests that would run jobs')
    def test_dx_run_jbor_array_ref(self):
        applet_id = dxpy.api.applet_new({"project": self.project,
                                         "name": "myapplet",
                                         "dxapi": "1.0.0",
                                         "inputSpec": [{"name": "record",
                                                        "class": "record",
                                                        "optional": True}],
                                         "outputSpec": [{"name": "record",
                                                         "class": "record"},
                                                        {"name": "record_array",
                                                         "class": "array:record"}],
                                         "runSpec": {"interpreter": "bash",
                                                     "bundledDepends": [],
                                                     "execDepends": [],
                                                     "code": '''
first_record=$(dx new record firstrecord --brief)
dx close $first_record
second_record=$(dx new record secondrecord --brief)
dx close $second_record
dx-jobutil-add-output record $first_record
dx-jobutil-add-output record_array $first_record --array
dx-jobutil-add-output record_array $second_record --array
'''}})["id"]

        remote_job = dxpy.DXApplet(applet_id).run({})
        remote_job.wait_on_done()
        remote_job_output = remote_job.describe()["output"]["record_array"]

        # check other dx functionality here for convenience
        # dx describe/path resolution
        jbor_array_ref = '{job_id}:record_array.'.format(job_id=remote_job.get_id())
        desc_output = run('dx describe ' + jbor_array_ref + '0')
        self.assertIn("firstrecord", desc_output)
        self.assertNotIn("secondrecord", desc_output)
        with self.assertSubprocessFailure(exit_code=3):
            run("dx get " + remote_job.get_id() + ":record.foo")
        with self.assertSubprocessFailure(stderr_regexp='not an array', exit_code=3):
            run("dx get " + remote_job.get_id() + ":record.0")
        with self.assertSubprocessFailure(stderr_regexp='out of range', exit_code=3):
            run("dx get " + jbor_array_ref + '2')

        # dx run
        second_remote_job = run('dx run myapplet -y --brief -irecord=' + jbor_array_ref + '1').strip()
        second_remote_job_desc = run('dx describe ' + second_remote_job)
        self.assertIn(jbor_array_ref + '1', second_remote_job_desc)
        self.assertIn(remote_job_output[1]["$dnanexus_link"], second_remote_job_desc)
        self.assertNotIn(remote_job_output[0]["$dnanexus_link"], second_remote_job_desc)

        # use dx get to hydrate a directory and test dx-run-app-locally
        def create_app_dir_from_applet(applet_id):
            tempdir = tempfile.mkdtemp()
            with chdir(tempdir):
                run('dx get ' + applet_id)
                return os.path.join(tempdir, dxpy.describe(applet_id)['name'])
        appdir = create_app_dir_from_applet(applet_id)
        local_output = check_output(['dx-run-app-locally', appdir, '-irecord=' + jbor_array_ref + '1'])
        self.assertIn(remote_job_output[1]["$dnanexus_link"], local_output)
        self.assertNotIn(remote_job_output[0]["$dnanexus_link"], local_output)

    @unittest.skipUnless(testutil.TEST_RUN_JOBS,
                         'skipping tests that would run jobs')
    def test_dx_run_priority(self):
        applet_id = dxpy.api.applet_new({"project": self.project,
                                         "name": "myapplet",
                                         "dxapi": "1.0.0",
                                         "runSpec": {"interpreter": "bash",
                                                     "code": ""},
                                         "access": {"project": "VIEW",
                                                    "allProjects": "VIEW",
                                                    "network": []}})["id"]
        normal_job_id = run("dx run myapplet --priority normal --brief -y").strip()
        normal_job_desc = dxpy.describe(normal_job_id)
        self.assertEqual(normal_job_desc["priority"], "normal")

        high_priority_job_id = run("dx run myapplet --priority high --brief -y").strip()
        high_priority_job_desc = dxpy.describe(high_priority_job_id)
        self.assertEqual(high_priority_job_desc["priority"], "high")

        # don't actually need these to run
        run("dx terminate " + normal_job_id)
        run("dx terminate " + high_priority_job_id)

        # --watch implies --priority high
        try:
            run("dx run myapplet -y --watch")
        except subprocess.CalledProcessError:
            # ignore any watching errors; just want to test requested
            # priority
            pass
        watched_job_id = run("dx find jobs -n 1 --brief").strip()
        self.assertNotIn(watched_job_id, [normal_job_id, high_priority_job_id])
        watched_job_desc = dxpy.describe(watched_job_id)
        self.assertEqual(watched_job_desc['applet'], applet_id)
        self.assertEqual(watched_job_desc['priority'], 'high')

        # errors
        with self.assertSubprocessFailure(exit_code=2):
            # expect argparse error code 2 for bad choice
            run("dx run myapplet --priority standard")

        # no warning when no special access requested
        dx_run_output = run("dx run myapplet --priority normal -y")
        for string in ["WARNING", "developer", "Internet", "write access"]:
            self.assertNotIn(string, dx_run_output)

        # test for printing a warning when extra permissions are
        # requested and run as normal priority
        extra_perms_applet = dxpy.api.applet_new({"project": self.project,
                                                  "dxapi": "1.0.0",
                                                  "runSpec": {"interpreter": "bash",
                                                              "code": ""},
                                                  "access": {"developer": True,
                                                             "project": "UPLOAD",
                                                             "network": ["github.com"]}})["id"]
        # no warning when running at high priority
        dx_run_output = run("dx run " + extra_perms_applet + " --priority high -y")
        for string in ["WARNING", "developer", "Internet", "write access"]:
            self.assertNotIn(string, dx_run_output)

        # warning when running at normal priority; mention special
        # permissions present
        dx_run_output = run("dx run " + extra_perms_applet + " --priority normal -y")
        for string in ["WARNING", "developer", "Internet", "write access"]:
            self.assertIn(string, dx_run_output)

        # no warning with --brief
        dx_run_output = run("dx run " + extra_perms_applet + " --priority normal --brief -y")
        self.assertRegexpMatches(dx_run_output.strip(), '^job-[0-9a-zA-Z]{24}$')

        # test with allProjects set but no explicit permissions to the
        # project context
        extra_perms_applet = dxpy.api.applet_new({"project": self.project,
                                                  "dxapi": "1.0.0",
                                                  "inputSpec": [],
                                                  "outputSpec": [],
                                                  "runSpec": {"interpreter": "bash",
                                                              "code": ""},
                                                  "access": {"allProjects": "CONTRIBUTE"}})["id"]
        # no warning when running at high priority
        dx_run_output = run("dx run " + extra_perms_applet + " --priority high -y")
        for string in ["WARNING", "developer", "Internet", "write access"]:
            self.assertNotIn(string, dx_run_output)

        # warning when running at normal priority; mention special
        # permissions present
        dx_run_output = run("dx run " + extra_perms_applet + " --priority normal -y")
        for string in ["WARNING", "write access"]:
            self.assertIn(string, dx_run_output)
        for string in ["developer", "Internet"]:
            self.assertNotIn(string, dx_run_output)

        # workflow tests

        workflow_id = run("dx new workflow myworkflow --brief").strip()
        run("dx add stage {workflow} {applet}".format(workflow=workflow_id,
                                                      applet=extra_perms_applet))

        # no warning when run at high priority
        dx_run_output = run("dx run myworkflow --priority high -y")
        for string in ["WARNING", "developer", "Internet", "write access"]:
            self.assertNotIn(string, dx_run_output)
        # and check that priority was set properly
        analysis_id = next(dxpy.find_executions(classname='analysis', limit=1))['id']
        self.assertEqual(dxpy.describe(analysis_id)["priority"], "high")

        # get warnings when run at normal priority
        dx_run_output = run("dx run myworkflow --priority normal -y")
        for string in ["WARNING", "write access"]:
            self.assertIn(string, dx_run_output)
        for string in ["developer", "Internet"]:
            self.assertNotIn(string, dx_run_output)
        # and check that priority was set properly
        analysis_id = next(dxpy.find_executions(classname='analysis', limit=1))['id']
        self.assertEqual(dxpy.describe(analysis_id)["priority"], "normal")

    def test_dx_run_tags_and_properties(self):
        # success
        applet_id = dxpy.api.applet_new({"project": self.project,
                                         "dxapi": "1.0.0",
                                         "runSpec": {"interpreter": "bash",
                                                     "code": "echo 'hello'"}
                                         })['id']
        property_names = ["$my.prop", "secoиdprop", "тhird prop"]
        property_values = ["$hello.world", "Σ2,n", "stuff"]
        the_tags = ["Σ1=n", "helloo0", "ωω"]
        job_id = run("dx run " + applet_id + ' -inumber=32 --brief -y ' +
                     " ".join(["--property '" + prop[0] + "'='" + prop[1] + "'" for
                               prop in zip(property_names, property_values)]) +
                     "".join([" --tag " + tag for tag in the_tags])).strip()

        job_desc = dxpy.api.job_describe(job_id)
        self.assertEqual(job_desc['tags'].sort(), the_tags.sort())
        self.assertEqual(len(job_desc['properties']), 3)
        for name, value in zip(property_names, property_values):
            self.assertEqual(job_desc['properties'][name], value)

        # Test setting tags and properties afterwards
        run("dx tag " + job_id + " foo bar foo")
        run("dx set_properties " + job_id + " foo=bar Σ_1^n=n")
        job_desc_lines = run("dx describe " + job_id + " --delim ' '").splitlines()
        found_tags = False
        found_properties = False
        for line in job_desc_lines:
            if line.startswith('Tags'):
                self.assertIn("foo", line)
                self.assertIn("bar", line)
                found_tags = True
            if line.startswith('Properties'):
                self.assertIn("foo=bar", line)
                self.assertIn("Σ_1^n=n", line)
                found_properties = True
        self.assertTrue(found_tags)
        self.assertTrue(found_properties)
        run("dx untag " + job_id + " foo")
        run("dx unset_properties " + job_id + " Σ_1^n")
        job_desc = json.loads(run("dx describe " + job_id + " --json"))
        self.assertIn("bar", job_desc['tags'])
        self.assertNotIn("foo", job_desc['tags'])
        self.assertEqual(job_desc["properties"]["foo"], "bar")
        self.assertNotIn("Σ_1^n", job_desc["properties"])

    def test_dx_run_extra_args(self):
        # success
        applet_id = dxpy.api.applet_new({"project": self.project,
                                         "dxapi": "1.0.0",
                                         "runSpec": {"interpreter": "bash",
                                                     "code": "echo 'hello'"}
                                         })['id']
        job_id = run("dx run " + applet_id + " -inumber=32 --name overwritten_name " +
                     '--delay-workspace-destruction --brief -y ' +
                     '--extra-args \'{"input": {"second": true}, "name": "new_name"}\'').strip()
        job_desc = dxpy.api.job_describe(job_id)
        self.assertTrue(job_desc['delayWorkspaceDestruction'])
        self.assertEqual(job_desc['name'], 'new_name')
        self.assertIn('number', job_desc['input'])
        self.assertEqual(job_desc['input']['number'], 32)
        self.assertIn('second', job_desc['input'])
        self.assertEqual(job_desc['input']['second'], True)

        # parsing error
        with self.assertSubprocessFailure(stderr_regexp='JSON', exit_code=3):
            run("dx run " + applet_id + " --extra-args not-a-JSON-string")

    def test_dx_run_clone(self):
        applet_id = dxpy.api.applet_new({"project": self.project,
                                         "dxapi": "1.0.0",
                                         "runSpec": {"interpreter": "bash",
                                                     "code": "echo 'hello'"}
                                         })['id']
        other_applet_id = dxpy.api.applet_new({"project": self.project,
                                               "dxapi": "1.0.0",
                                               "runSpec": {"interpreter": "bash",
                                                           "code": "echo 'hello'"}
                                           })['id']

        def check_new_job_metadata(new_job_desc, cloned_job_desc, overridden_fields=[]):
            '''
            :param new_job_desc: the describe hash in the new job
            :param cloned_job_desc: the description of the job that was cloned
            :param overridden_fields: the metadata fields in describe that were overridden (and should not be checked)
            '''
            # check clonedFrom hash in new job's details
            self.assertIn('clonedFrom', new_job_desc['details'])
            self.assertEqual(new_job_desc['details']['clonedFrom']['id'], cloned_job_desc['id'])
            self.assertEqual(new_job_desc['details']['clonedFrom']['executable'],
                             cloned_job_desc.get('applet') or cloned_job_desc.get('app'))
            for metadata in ['project', 'folder', 'name', 'runInput', 'systemRequirements']:
                self.assertEqual(new_job_desc['details']['clonedFrom'][metadata],
                                 cloned_job_desc[metadata])
            # check not_overridden_fields match/have the correct transformation
            all_fields = set(['name', 'project', 'folder', 'input', 'systemRequirements',
                              'applet', 'tags', 'properties', 'priority'])
            fields_to_check = all_fields.difference(overridden_fields)
            for metadata in fields_to_check:
                if metadata == 'name':
                    self.assertEqual(new_job_desc[metadata], cloned_job_desc[metadata] + ' (re-run)')
                else:
                    self.assertEqual(new_job_desc[metadata], cloned_job_desc[metadata])

        # originally, set everything and have an instance type for all
        # entry points
        orig_job_id = run("dx run " + applet_id +
                          ' -inumber=32 --name jobname --folder /output ' +
                          '--instance-type mem2_hdd2_x2 ' +
                          '--tag Ψ --tag $hello.world ' +
                          '--property Σ_1^n=n --property $hello.=world ' +
                          '--priority normal ' +
                          '--brief -y').strip()
        orig_job_desc = dxpy.api.job_describe(orig_job_id)
        # control
        self.assertEqual(orig_job_desc['name'], 'jobname')
        self.assertEqual(orig_job_desc['project'], self.project)
        self.assertEqual(orig_job_desc['folder'], '/output')
        self.assertEqual(orig_job_desc['input'], {'number': 32})
        self.assertEqual(orig_job_desc['systemRequirements'], {'*': {'instanceType': 'mem2_hdd2_x2'}})

        # clone the job

        # nothing different
        new_job_desc = dxpy.api.job_describe(run("dx run --clone " + orig_job_id +
                                                 " --brief -y").strip())
        check_new_job_metadata(new_job_desc, orig_job_desc)

        def get_new_job_desc(cmd_suffix):
            new_job_id = run("dx run --clone " + orig_job_id + " --brief -y " + cmd_suffix).strip()
            return dxpy.api.job_describe(new_job_id)

        # override applet
        new_job_desc = get_new_job_desc(other_applet_id)
        self.assertEqual(new_job_desc['applet'], other_applet_id)
        check_new_job_metadata(new_job_desc, orig_job_desc, overridden_fields=['applet'])

        # override name
        new_job_desc = get_new_job_desc("--name newname")
        self.assertEqual(new_job_desc['name'], 'newname')
        check_new_job_metadata(new_job_desc, orig_job_desc, overridden_fields=['name'])

        # override tags
        new_job_desc = get_new_job_desc("--tag new_tag --tag second_new_tag")
        self.assertEqual(new_job_desc['tags'], ['new_tag', 'second_new_tag'])
        check_new_job_metadata(new_job_desc, orig_job_desc, overridden_fields=['tags'])

        # override properties
        new_job_desc = get_new_job_desc("--property foo=bar --property baz=quux")
        self.assertEqual(new_job_desc['properties'], {"foo": "bar", "baz": "quux"})
        check_new_job_metadata(new_job_desc, orig_job_desc, overridden_fields=['properties'])

        # override priority
        new_job_desc = get_new_job_desc("--priority high")
        self.assertEqual(new_job_desc['priority'], "high")
        check_new_job_metadata(new_job_desc, orig_job_desc, overridden_fields=['priority'])

        # override folder
        new_job_desc = get_new_job_desc("--folder /otherfolder")
        self.assertEqual(new_job_desc['folder'], '/otherfolder')
        check_new_job_metadata(new_job_desc, orig_job_desc, overridden_fields=['folder'])

        # override project
        new_job_desc = get_new_job_desc("--project " + self.other_proj_id)
        self.assertEqual(new_job_desc['project'], self.other_proj_id)
        self.assertEqual(new_job_desc['folder'], '/output')
        check_new_job_metadata(new_job_desc, orig_job_desc, overridden_fields=['project', 'folder'])

        # override project and folder
        new_job_desc = get_new_job_desc("--folder " + self.other_proj_id + ":")
        self.assertEqual(new_job_desc['project'], self.other_proj_id)
        self.assertEqual(new_job_desc['folder'], '/')
        check_new_job_metadata(new_job_desc, orig_job_desc, overridden_fields=['project', 'folder'])

        # override input with -i
        new_job_desc = get_new_job_desc("-inumber=42")
        self.assertEqual(new_job_desc['input'], {"number": 42})
        check_new_job_metadata(new_job_desc, orig_job_desc, overridden_fields=['input'])

        # add other input fields with -i
        new_job_desc = get_new_job_desc("-inumber2=42")
        self.assertEqual(new_job_desc['input'], {"number": 32, "number2": 42})
        check_new_job_metadata(new_job_desc, orig_job_desc, overridden_fields=['input'])

        # override input with --input-json (original input discarded)
        new_job_desc = get_new_job_desc("--input-json '{\"number2\": 42}'")
        self.assertEqual(new_job_desc['input'], {"number2": 42})
        check_new_job_metadata(new_job_desc, orig_job_desc, overridden_fields=['input'])

        # override the blanket instance type
        new_job_desc = get_new_job_desc("--instance-type mem2_hdd2_x1")
        self.assertEqual(new_job_desc['systemRequirements'],
                         {'*': {'instanceType': 'mem2_hdd2_x1'}})
        check_new_job_metadata(new_job_desc, orig_job_desc,
                               overridden_fields=['systemRequirements'])

        # override instance type for specific entry point(s)
        new_job_desc = get_new_job_desc("--instance-type '" +
                                        json.dumps({"some_ep": "mem2_hdd2_x1",
                                                    "some_other_ep": "mem2_hdd2_x4"}) + "'")
        self.assertEqual(new_job_desc['systemRequirements'],
                         {'*': {'instanceType': 'mem2_hdd2_x2'},
                          'some_ep': {'instanceType': 'mem2_hdd2_x1'},
                          'some_other_ep': {'instanceType': 'mem2_hdd2_x4'}})
        check_new_job_metadata(new_job_desc, orig_job_desc,
                               overridden_fields=['systemRequirements'])

        # new original job with entry point-specific systemRequirements
        orig_job_id = run("dx run " + applet_id +
                          " --instance-type '{\"some_ep\": \"mem2_hdd2_x1\"}' --brief -y").strip()
        orig_job_desc = dxpy.api.job_describe(orig_job_id)
        self.assertEqual(orig_job_desc['systemRequirements'],
                         {'some_ep': {'instanceType': 'mem2_hdd2_x1'}})

        # override all entry points
        new_job_desc = get_new_job_desc("--instance-type mem2_hdd2_x2")
        self.assertEqual(new_job_desc['systemRequirements'], {'*': {'instanceType': 'mem2_hdd2_x2'}})
        check_new_job_metadata(new_job_desc, orig_job_desc, overridden_fields=['systemRequirements'])

        # override a different entry point; original untouched
        new_job_desc = get_new_job_desc("--instance-type '{\"some_other_ep\": \"mem2_hdd2_x2\"}'")
        self.assertEqual(new_job_desc['systemRequirements'],
                         {'some_ep': {'instanceType': 'mem2_hdd2_x1'},
                          'some_other_ep': {'instanceType': 'mem2_hdd2_x2'}})
        check_new_job_metadata(new_job_desc, orig_job_desc, overridden_fields=['systemRequirements'])

        # override the same entry point
        new_job_desc = get_new_job_desc("--instance-type '{\"some_ep\": \"mem2_hdd2_x2\"}'")
        self.assertEqual(new_job_desc['systemRequirements'],
                         {'some_ep': {'instanceType': 'mem2_hdd2_x2'}})
        check_new_job_metadata(new_job_desc, orig_job_desc, overridden_fields=['systemRequirements'])

    @unittest.skipUnless(testutil.TEST_RUN_JOBS,
                         'skipping tests that would run jobs')
    def test_dx_describe_job_with_resolved_jbors(self):
        applet_id = dxpy.api.applet_new({"project": self.project,
                                         "dxapi": "1.0.0",
                                         "inputSpec": [{"name": "array", "class": "array:int"}],
                                         "outputSpec": [{"name": "array", "class": "array:int"}],
                                         "runSpec": {"interpreter": "python2.7",
                                                     "code": '''#!/usr/bin/env python

@dxpy.entry_point('main')
def main(array):
    output = {"array": array}
    return output
'''}})['id']
        first_job_handler = dxpy.DXJob(dxpy.api.applet_run(applet_id,
                                                           {"project": self.project,
                                                            "input": {"array": [0, 1, 5]}})['id'])

        # Launch a second job which depends on the first, using two
        # arrays in an array (to be flattened) as input
        second_job_run_input = {"project": self.project,
                                "input": {"array": [first_job_handler.get_output_ref("array"),
                                                    first_job_handler.get_output_ref("array")]}}
        second_job_handler = dxpy.DXJob(dxpy.api.applet_run(applet_id, second_job_run_input)['id'])
        first_job_handler.wait_on_done()
        # Need to wait for second job to become runnable (idle and
        # waiting_on_input are the only states before it becomes
        # runnable)
        while second_job_handler.describe()['state'] in ['idle', 'waiting_on_input']:
            time.sleep(0.1)
        second_job_desc = run("dx describe " + second_job_handler.get_id())
        first_job_res = first_job_handler.get_id() + ":array => [ 0, 1, 5 ]"
        self.assertIn(first_job_res, second_job_desc)

        # Launch another job which depends on the first done job and
        # the second (not-done) job; the first job can and should be
        # mentioned in the resolved JBORs list, but the second
        # shouldn't.
        third_job_run_input = {"project": self.project,
                               "input": {"array": [first_job_handler.get_output_ref("array"),
                                                   first_job_handler.get_output_ref("array", index=2),
                                                   second_job_handler.get_output_ref("array")]}}
        third_job = dxpy.api.applet_run(applet_id, third_job_run_input)['id']
        third_job_desc = run("dx describe " + third_job)
        self.assertIn(first_job_res, third_job_desc)
        self.assertIn(first_job_handler.get_id() + ":array.2 => 5", third_job_desc)
        self.assertNotIn(second_job_handler.get_id() + ":array =>", third_job_desc)

    def test_dx_run_ssh_no_config(self):
        # Create minimal applet.
        applet_id = dxpy.api.applet_new({"project": self.project,
                                         "dxapi": "1.0.0",
                                         "inputSpec": [],
                                         "outputSpec": [],
                                         "runSpec": {"interpreter": "python2.7",
                                                     "code": '''#!/usr/bin/env python

@dxpy.entry_point('main')
def main():
    return
'''}})['id']

        # Case: Execute "dx run --ssh" before configuring SSH.
        path = tempfile.mkdtemp()
        shell = pexpect.spawn("dx run --ssh " + applet_id, env=dict(os.environ, DX_USER_CONF_DIR=path))
        shell.expect("Warning:")
        shell.sendline("N")
        shell.expect("IOError")
        shell.close()
        self.assertEqual(3, shell.exitstatus)


class TestDXClientWorkflow(DXTestCase):
    default_inst_type = "mem2_hdd2_x2"

    @unittest.skipUnless(testutil.TEST_RUN_JOBS, 'skipping test that would run jobs')
    def test_dx_run_workflow(self):
        applet_id = dxpy.api.applet_new({"project": self.project,
                                         "dxapi": "1.0.0",
                                         "inputSpec": [{"name": "number", "class": "int"}],
                                         "outputSpec": [{"name": "number", "class": "int"}],
                                         "runSpec": {"interpreter": "bash",
                                                     "code": "exit 1"}
                                         })['id']
        workflow_id = run("dx new workflow myworkflow --output-folder /foo --brief").strip()
        stage_id = dxpy.api.workflow_add_stage(workflow_id,
                                               {"editVersion": 0, "executable": applet_id})['stage']
        analysis_id = run("dx run " + workflow_id + " -i0.number=32 -y --brief").strip()
        self.assertTrue(analysis_id.startswith('analysis-'))
        analysis_desc = run("dx describe " + analysis_id)
        self.assertIn(stage_id + '.number = 32', analysis_desc)
        self.assertIn('foo', analysis_desc)
        analysis_desc = json.loads(run("dx describe " + analysis_id + " --json"))
        time.sleep(2) # May need to wait for job to be created in the system
        job_desc = run("dx describe " + analysis_desc["stages"][0]["execution"]["id"])
        self.assertIn(' number = 32', job_desc)

        # Test setting tags and properties on analysis
        run("dx tag " + analysis_id + " foo bar foo")
        run("dx set_properties " + analysis_id + " foo=bar Σ_1^n=n")
        analysis_desc_lines = run("dx describe " + analysis_id).splitlines()
        found_tags = False
        found_properties = False
        for line in analysis_desc_lines:
            if line.startswith('Tags'):
                self.assertIn("foo", line)
                self.assertIn("bar", line)
                found_tags = True
            if line.startswith('Properties'):
                self.assertIn("foo=bar", line)
                self.assertIn("Σ_1^n=n", line)
                found_properties = True
        self.assertTrue(found_tags)
        self.assertTrue(found_properties)
        run("dx untag " + analysis_id + " foo")
        run("dx unset_properties " + analysis_id + " Σ_1^n")
        analysis_desc = run("dx describe " + analysis_id + " --delim ' '")
        self.assertIn("Tags bar\n", analysis_desc)
        self.assertIn("Properties foo=bar\n", analysis_desc)

        # Missing input throws appropriate error
        with self.assertSubprocessFailure(stderr_regexp='Some inputs.+are missing', exit_code=3):
            run("dx run " + workflow_id + " -y")

        # Setting the input in the workflow allows it to be run
        run("dx update stage " + workflow_id + " 0 -inumber=42")
        run("dx run " + workflow_id + " -y")

        # initialize a new workflow from an analysis
        new_workflow_desc = run("dx new workflow --init " + analysis_id)
        self.assertNotIn(workflow_id, new_workflow_desc)
        self.assertIn(analysis_id, new_workflow_desc)
        self.assertIn(stage_id, new_workflow_desc)

    @unittest.skipUnless(testutil.TEST_RUN_JOBS, 'skipping test that runs jobs')
    def test_dx_run_clone_analysis(self):
        dxpy.api.applet_new({
            "project": self.project,
            "name": "myapplet",
            "dxapi": "1.0.0",
            "inputSpec": [{"name": "number", "class": "int"}],
            "outputSpec": [{"name": "number", "class": "int"}],
            "runSpec": {"interpreter": "bash",
                        "code": "dx-jobutil-add-output number 32"}
        })

        # make a workflow with the stage twice
        run("dx new workflow myworkflow")
        run("dx add stage myworkflow myapplet -inumber=32 --instance-type mem2_hdd2_x2")
        run("dx add stage myworkflow myapplet -inumber=52 --instance-type mem2_hdd2_x1")

        # run it
        analysis_id = run("dx run myworkflow -y --brief").strip()

        # test cases
        no_change_analysis_id = run("dx run --clone " + analysis_id + " --brief -y").strip()
        change_an_input_analysis_id = run("dx run --clone " + analysis_id +
                                          " -i0.number=52 --brief -y").strip()
        change_inst_type_analysis_id = run("dx run --clone " + analysis_id +
                                           " --instance-type mem2_hdd2_x2 --brief -y").strip()

        time.sleep(2) # May need to wait for any new jobs to be created in the system

        # make assertions for test cases
        orig_analysis_desc = dxpy.describe(analysis_id)

        # no change: expect both stages to have reused jobs
        no_change_analysis_desc = dxpy.describe(no_change_analysis_id)
        self.assertEqual(no_change_analysis_desc['stages'][0]['execution']['id'],
                         orig_analysis_desc['stages'][0]['execution']['id'])
        self.assertEqual(no_change_analysis_desc['stages'][1]['execution']['id'],
                         orig_analysis_desc['stages'][1]['execution']['id'])

        # change an input: new job for that stage
        change_an_input_analysis_desc = dxpy.describe(change_an_input_analysis_id)
        self.assertEqual(change_an_input_analysis_desc['stages'][0]['execution']['input'],
                         {"number": 52})
        # second stage still the same
        self.assertEqual(change_an_input_analysis_desc['stages'][1]['execution']['id'],
                         orig_analysis_desc['stages'][1]['execution']['id'])

        # change inst type: only affects stage with different inst type
        change_inst_type_analysis_desc = dxpy.describe(change_inst_type_analysis_id)
        # first stage still the same
        self.assertEqual(change_inst_type_analysis_desc['stages'][0]['execution']['id'],
                         orig_analysis_desc['stages'][0]['execution']['id'])
        # second stage different
        self.assertNotEqual(change_inst_type_analysis_desc['stages'][1]['execution']['id'],
                            orig_analysis_desc['stages'][1]['execution']['id'])
        self.assertEqual(change_inst_type_analysis_desc['stages'][1]['execution']['instanceType'],
                         'mem2_hdd2_x2')

        # Run in a different project and add some metadata
        try:
            other_proj_id = run("dx new project 'cloned analysis project' --brief").strip()
            new_analysis_id = run("dx run --clone " + analysis_id + " --destination " + other_proj_id +
                                  ":foo --tag sometag --property propkey=propval " +
                                  "--brief -y").strip()
            new_analysis_desc = dxpy.describe(new_analysis_id)
            self.assertEqual(new_analysis_desc['project'], other_proj_id)
            self.assertEqual(new_analysis_desc['folder'], '/foo')
            self.assertEqual(new_analysis_desc['tags'], ['sometag'])
            self.assertEqual(new_analysis_desc['properties'], {'propkey': 'propval'})
            time.sleep(2)
            new_job_desc = dxpy.describe(new_analysis_desc['stages'][0]['execution']['id'])
            self.assertEqual(new_job_desc['project'], other_proj_id)
            self.assertEqual(new_job_desc['input']['number'], 32)
        finally:
            run("dx rmproject -y " + other_proj_id)

    @unittest.skipUnless(testutil.TEST_RUN_JOBS, 'skipping test that runs jobs')
    def test_dx_run_workflow_prints_cached_executions(self):
        applet_id = dxpy.api.applet_new({"project": self.project,
                                         "name": "myapplet",
                                         "dxapi": "1.0.0",
                                         "inputSpec": [{"name": "number", "class": "int"}],
                                         "outputSpec": [{"name": "number", "class": "int"}],
                                         "runSpec": {"interpreter": "bash",
                                                     "code": "dx-jobutil-add-output number 32"}
                                         })['id']
        workflow_id = run("dx new workflow myworkflow --brief").strip()
        stage_id = run("dx add stage myworkflow myapplet --brief").strip()
        run_resp = dxpy.api.workflow_run(workflow_id,
                                         {"project": self.project,
                                          "input": {(stage_id + ".number"): 32}})
        first_analysis_id = run_resp['id']
        self.assertTrue(first_analysis_id.startswith('analysis-'))
        job_id = run_resp['stages'][0]
        self.assertTrue(job_id.startswith('job-'))

        # wait for events to propagate and for the job to be created
        time.sleep(2)

        # Running the workflow again with no changes should result in
        # the job getting reused
        run_output = run("dx run " + workflow_id + " -i0.number=32 -y").strip()
        self.assertIn('will reuse results from a previous analysis', run_output)
        self.assertIn(job_id, run_output)
        second_analysis_id = run_output[run_output.rfind('analysis-'):]
        self.assertNotEqual(first_analysis_id, second_analysis_id)

        # Running the workflow again with changes to the input should
        # NOT result in the job getting reused
        run_output = run("dx run " + workflow_id + " -i0.number=52 -y").strip()
        self.assertNotIn('will reuse results from a previous analysis', run_output)
        self.assertNotIn(job_id, run_output)

    @unittest.skipUnless(testutil.TEST_RUN_JOBS, 'skipping test that runs jobs')
    def test_dx_run_workflow_with_inst_type_requests(self):
        applet_id = dxpy.api.applet_new({"project": self.project,
                                         "name": "myapplet",
                                         "dxapi": "1.0.0",
                                         "inputSpec": [],
                                         "outputSpec": [],
                                         "runSpec": {"interpreter": "bash",
                                                     "code": ""}
                                         })['id']
        workflow_id = run("dx new workflow myworkflow --brief").strip()
        stage_ids = [run("dx add stage myworkflow myapplet --name 'an=awful=name' --brief").strip(),
                     run("dx add stage myworkflow myapplet --name 'second' --brief").strip()]

        # control (no request)
        no_req_id = run('dx run myworkflow -y --brief').strip()
        # request for all stages
        all_stg_req_id = run('dx run myworkflow --instance-type mem2_hdd2_x1 -y --brief').strip()

        # request for a stage specifically (by name)
        stg_req_id = run('dx run myworkflow --instance-type an=awful=name=mem2_hdd2_x2 ' +
                         '--instance-type second=mem2_hdd2_x1 -y --brief').strip()

        time.sleep(2) # give time for all jobs to be populated

        no_req_desc = dxpy.describe(no_req_id)
        self.assertEqual(no_req_desc['stages'][0]['execution']['instanceType'],
                         self.default_inst_type)
        self.assertEqual(no_req_desc['stages'][1]['execution']['instanceType'],
                         self.default_inst_type)
        all_stg_req_desc = dxpy.describe(all_stg_req_id)
        self.assertEqual(all_stg_req_desc['stages'][0]['execution']['instanceType'],
                         'mem2_hdd2_x1')
        self.assertEqual(all_stg_req_desc['stages'][1]['execution']['instanceType'],
                         'mem2_hdd2_x1')
        stg_req_desc = dxpy.describe(stg_req_id)
        self.assertEqual(stg_req_desc['stages'][0]['execution']['instanceType'],
                         'mem2_hdd2_x2')
        self.assertEqual(stg_req_desc['stages'][1]['execution']['instanceType'],
                         'mem2_hdd2_x1')

        # request for a stage specifically (by index); if same inst
        # type as before, should reuse results
        self.assertIn(stg_req_desc['stages'][0]['execution']['id'],
                      run('dx run myworkflow --instance-type 0=mem2_hdd2_x2 -y'))
        # and by stage ID
        self.assertIn(stg_req_desc['stages'][0]['execution']['id'],
                      run('dx run myworkflow --instance-type ' + stage_ids[0] + '=mem2_hdd2_x2 -y'))

    @unittest.skipUnless(testutil.TEST_RUN_JOBS, 'skipping test that would attempt to run a job')
    def test_dx_run_workflow_with_stage_folders(self):
        applet_id = dxpy.api.applet_new({"project": self.project,
                                         "name": "myapplet",
                                         "dxapi": "1.0.0",
                                         "inputSpec": [],
                                         "outputSpec": [],
                                         "runSpec": {"interpreter": "bash",
                                                     "code": ""}
                                         })['id']
        workflow_id = run("dx new workflow myworkflow --brief").strip()
        stage_ids = [run("dx add stage myworkflow myapplet --name 'a_simple_name' " +
                         "--output-folder /foo --brief").strip(),
                     run("dx add stage myworkflow myapplet --name 'second' " +
                         "--relative-output-folder foo --brief").strip()]

        cmd = 'dx run myworkflow --folder /output -y --brief --rerun-stage "*" '

        # control (no runtime request for stage folders)
        no_req_id = run(cmd).strip()
        # request for all stages
        all_stg_folder_id = run(cmd + '--stage-output-folder "*" bar').strip()
        all_stg_rel_folder_id = run(cmd + '--stage-relative-output-folder "*" /bar').strip()
        # request for stage specifically (by name)
        per_stg_folders_id = run(cmd + '--stage-relative-output-folder a_simple_name /baz ' + # as "baz"
                                 '--stage-output-folder second baz').strip() # resolves as ./baz
        # request for stage specifically (by index)
        per_stg_folders_id_2 = run(cmd + '--stage-output-folder 1 quux ' +
                                   '--stage-relative-output-folder 0 /quux').strip()
        # only modify one
        per_stg_folders_id_3 = run(cmd + '--stage-output-folder ' + stage_ids[0] + ' /hello').strip()

        time.sleep(2) # give time for all jobs to be generated

        def expect_stage_folders(analysis_id, first_stage_folder, second_stage_folder):
            analysis_desc = dxpy.describe(analysis_id)
            self.assertEqual(analysis_desc['stages'][0]['execution']['folder'],
                             first_stage_folder)
            self.assertEqual(analysis_desc['stages'][1]['execution']['folder'],
                             second_stage_folder)

        expect_stage_folders(no_req_id, '/foo', '/output/foo')
        expect_stage_folders(all_stg_folder_id, '/bar', '/bar')
        expect_stage_folders(all_stg_rel_folder_id, '/output/bar', '/output/bar')
        expect_stage_folders(per_stg_folders_id, '/output/baz', '/baz')
        expect_stage_folders(per_stg_folders_id_2, '/output/quux', '/quux')
        expect_stage_folders(per_stg_folders_id_3, '/hello', '/output/foo')

    @unittest.skipUnless(testutil.TEST_RUN_JOBS, 'skipping test that would attempt to run a job')
    def test_inaccessible_stage(self):
        applet_id = dxpy.api.applet_new({"name": "myapplet",
                                         "project": self.project,
                                         "dxapi": "1.0.0",
                                         "inputSpec": [{"name": "number", "class": "int"}],
                                         "outputSpec": [{"name": "number", "class": "int"}],
                                         "runSpec": {"interpreter": "bash",
                                                     "code": "exit 1"}
                                         })['id']
        workflow_id = run("dx new workflow myworkflow --brief").strip()
        run("dx add stage myworkflow myapplet")
        run("dx rm myapplet")

        # describe shows it
        desc = run("dx describe myworkflow")
        self.assertIn("inaccessible", desc)

        # list stages shows it
        list_output = run("dx list stages myworkflow")
        self.assertIn("inaccessible", list_output)

        # run refuses to run it
        with self.assertSubprocessFailure(stderr_regexp='following inaccessible stage\(s\)',
                                          exit_code=3):
            run("dx run myworkflow")

    @unittest.skipUnless(testutil.TEST_ENV, 'skipping test that would clobber your local environment')
    def test_dx_new_workflow_without_context(self):
        # Without project context, cannot create new object without
        # project qualified path
        with without_project_context():
            with self.assertSubprocessFailure(stderr_regexp='expected the path to be qualified with a project',
                                              exit_code=3):
                run("dx new workflow foo")
            # Can create object with explicit project qualifier
            workflow_id = run("dx new workflow --brief " + self.project + ":foo").strip()
            self.assertEqual(dxpy.DXWorkflow(workflow_id).name, "foo")

    def test_dx_new_workflow(self):
        workflow_id = run("dx new workflow --title=тitle --summary=SΨmmary --brief " +
                          "--description=DΣsc wØrkflØwname --output-folder /wØrkflØwØutput").strip()
        desc = dxpy.api.workflow_describe(workflow_id)
        self.assertEqual(desc["id"], workflow_id)
        self.assertEqual(desc["editVersion"], 0)
        self.assertEqual(desc["name"], "wØrkflØwname")
        self.assertEqual(desc["title"], "тitle")
        self.assertEqual(desc["summary"], "SΨmmary")
        self.assertEqual(desc["description"], "DΣsc")
        self.assertEqual(desc["outputFolder"], "/wØrkflØwØutput")
        self.assertEqual(desc["project"], self.project)

        # add some stages and then create a new one initializing from
        # the first
        applet_id = dxpy.api.applet_new({"name": "myapplet",
                                         "project": self.project,
                                         "dxapi": "1.0.0",
                                         "inputSpec": [],
                                         "outputSpec": [],
                                         "runSpec": {"interpreter": "bash", "code": ""}
                                         })['id']
        run("dx add stage wØrkflØwname " + applet_id)

        new_workflow_id = run("dx new workflow --init wØrkflØwname --title newtitle " +
                              "--summary newsummary --output-folder /output --brief").strip()
        desc = dxpy.describe(new_workflow_id)
        self.assertNotEqual(new_workflow_id, workflow_id)
        self.assertEqual(desc["id"], new_workflow_id)
        self.assertEqual(desc["editVersion"], 0)
        self.assertEqual(desc["name"], "wØrkflØwname")
        self.assertEqual(desc["title"], "newtitle")
        self.assertEqual(desc["summary"], "newsummary")
        self.assertEqual(desc["description"], "DΣsc")
        self.assertEqual(desc["outputFolder"], "/output")
        self.assertEqual(desc["project"], self.project)
        self.assertEqual(len(desc["stages"]), 1)
        self.assertEqual(desc["stages"][0]["executable"], applet_id)

        # run without --brief; should see initializedFrom information
        new_workflow_desc = run("dx new workflow --init " + workflow_id)
        self.assertIn(workflow_id, new_workflow_desc)

        # error when initializing from a nonexistent workflow
        run("dx rm " + workflow_id)
        with self.assertSubprocessFailure(stderr_regexp='could not be found', exit_code=3):
            run("dx new workflow --init " + workflow_id)

    def test_dx_workflow_resolution(self):
        with self.assertSubprocessFailure(stderr_regexp='Unable to resolve', exit_code=3):
            run("dx update workflow foo")

        record_id = run("dx new record --type pipeline --brief").strip()
        run("dx describe " + record_id)
        with self.assertSubprocessFailure(stderr_regexp='Could not resolve', exit_code=3):
            run("dx update workflow " + record_id)

    def test_dx_describe_workflow(self):
        workflow_id = run("dx new workflow myworkflow --title title --brief").strip()
        desc = run("dx describe " + workflow_id)
        self.assertIn("Input Spec", desc)
        self.assertIn("Output Spec", desc)
        applet_id = dxpy.api.applet_new({"name": "myapplet",
                                         "project": self.project,
                                         "dxapi": "1.0.0",
                                         "inputSpec": [{"name": "number", "class": "int"}],
                                         "outputSpec": [{"name": "number", "class": "int"}],
                                         "runSpec": {"interpreter": "bash",
                                                     "code": "exit 0"}
                                         })['id']
        first_stage = run("dx add stage " + workflow_id + " -inumber=10 " + applet_id +
                          " --brief").strip()
        desc = run("dx describe myworkflow")
        self.assertIn("Input Spec", desc)
        self.assertIn("default=10", desc)

    def test_dx_add_remove_list_stages(self):
        workflow_id = run("dx new workflow myworkflow --title title --brief").strip()
        run("dx describe " + workflow_id)
        applet_id = dxpy.api.applet_new({"name": "myapplet",
                                         "project": self.project,
                                         "dxapi": "1.0.0",
                                         "inputSpec": [{"name": "number", "class": "int"}],
                                         "outputSpec": [{"name": "number", "class": "int"}],
                                         "runSpec": {"interpreter": "bash",
                                                     "code": "exit 0"}
                                         })['id']
        stage_ids = []

        # list stages when there are no stages yet
        list_output = run("dx list stages myworkflow")
        self.assertIn("No stages", list_output)

        stage_ids.append(run("dx add stage " + workflow_id + " --name first " + applet_id +
                             " --brief").strip())
        # not-yet-existing folder path should work
        # also, set input and instance type
        stage_ids.append(run("dx add stage myworkflow --relative-output-folder output myapplet " +
                             "--brief -inumber=32 --instance-type mem2_hdd2_x2").strip())
        # test relative folder path
        run("dx mkdir -p a/b/c")
        cd("a/b/c")
        stage_ids.append(run("dx add stage " + workflow_id + " --name second --output-folder . " +
                             applet_id +
                             " --brief --instance-type '{\"main\": \"mem2_hdd2_x2\"}'").strip())
        with self.assertSubprocessFailure(stderr_regexp='not found in the input spec', exit_code=3):
            # input spec should be checked
            run("dx add stage " + workflow_id + " " + applet_id + " -inonexistent=42")
        desc = dxpy.api.workflow_describe(workflow_id)
        self.assertEqual(len(desc['stages']), len(stage_ids))
        for i, stage_id in enumerate(stage_ids):
            self.assertEqual(desc['stages'][i]['id'], stage_id)
        self.assertEqual(desc['stages'][0]['folder'], None)
        self.assertEqual(desc['stages'][1]['folder'], 'output')
        self.assertEqual(desc['stages'][1]['input']['number'], 32)
        self.assertEqual(desc['stages'][1]['systemRequirements'],
                         {"*": {"instanceType": "mem2_hdd2_x2"}})
        self.assertEqual(desc['stages'][2]['folder'], '/a/b/c')
        self.assertEqual(desc['stages'][2]['systemRequirements'],
                         {"main": {"instanceType": "mem2_hdd2_x2"}})

        # errors
        # when adding a stage with both absolute and relative output folders
        with self.assertSubprocessFailure(stderr_regexp="output-folder", exit_code=2):
            run("dx add stage " + workflow_id + " " + applet_id +
                " --output-folder /foo --relative-output-folder foo")
        # bad executable that can't be found
        with self.assertSubprocessFailure(stderr_regexp="ResolutionError", exit_code=3):
            run("dx add stage " + workflow_id + " foo")
        # bad input
        with self.assertSubprocessFailure(stderr_regexp="parsed", exit_code=3):
            run("dx add stage " + workflow_id + " -inumber=foo " + applet_id)
        # bad instance type arg
        with self.assertSubprocessFailure(stderr_regexp="instance-type", exit_code=3):
            run("dx add stage " + workflow_id + " " + applet_id + " --instance-type {]")
        # unrecognized instance typ
        with self.assertSubprocessFailure(stderr_regexp="InvalidInput", exit_code=3):
            run("dx add stage " + workflow_id + " " + applet_id + " --instance-type foo")

        # list stages
        list_output = run("dx list stages " + workflow_id)
        self.assertIn("myworkflow (" + workflow_id + ")", list_output)
        self.assertIn("Title: title", list_output)
        self.assertIn("Output Folder: -", list_output)
        for i in range(0, len(stage_ids)):
            self.assertIn("Stage " + str(i), list_output)
        self.assertIn("<workflow output folder>/output", list_output)
        self.assertIn("number=32", list_output)
        self.assertIn("/a/b/c", list_output)

        run("dx describe " + workflow_id)
        # remove a stage by index
        remove_output = run("dx remove stage /myworkflow 1")
        self.assertIn(stage_ids[1], remove_output)
        desc = dxpy.api.workflow_describe(workflow_id)
        self.assertEqual(len(desc['stages']), 2)
        self.assertEqual(desc['stages'][0]['id'], stage_ids[0])
        self.assertEqual(desc['stages'][0]['folder'], None)
        self.assertEqual(desc['stages'][1]['id'], stage_ids[2])
        self.assertEqual(desc['stages'][1]['folder'], '/a/b/c')

        # remove a stage by ID
        remove_output = run("dx remove stage " + workflow_id + " " + stage_ids[0] + ' --brief').strip()
        self.assertEqual(remove_output, stage_ids[0])
        desc = dxpy.api.workflow_describe(workflow_id)
        self.assertEqual(len(desc['stages']), 1)
        self.assertEqual(desc['stages'][0]['id'], stage_ids[2])
        self.assertEqual(desc['stages'][0]['name'], 'second')
        self.assertEqual(desc['stages'][0]['folder'], '/a/b/c')

        # remove a stage by name
        run("dx remove stage " + workflow_id + " second")
        desc = dxpy.api.workflow_describe(workflow_id)
        self.assertEqual(len(desc['stages']), 0)

        # remove something out of range
        with self.assertSubprocessFailure(stderr_regexp="out of range", exit_code=3):
            run("dx remove stage /myworkflow 5")

        # remove some bad stage ID
        with self.assertSubprocessFailure(stderr_regexp="nor found as a stage name", exit_code=3):
            run("dx remove stage /myworkflow badstageID")

        # remove nonexistent stage
        with self.assertSubprocessFailure(stderr_regexp="ResourceNotFound", exit_code=3):
            run("dx remove stage /myworkflow stage-123456789012345678901234")

    def test_dx_update_workflow(self):
        workflow_id = run("dx new workflow myworkflow --brief").strip()
        desc = dxpy.api.workflow_describe(workflow_id)
        self.assertEqual(desc['editVersion'], 0)
        self.assertEqual(desc['title'], "myworkflow")
        self.assertIsNone(desc["outputFolder"])

        # set title, summary, description, outputFolder
        run("dx update workflow myworkflow --title тitle --summary SΨmmary --description=DΣsc " +
            "--output-folder .")
        desc = dxpy.api.workflow_describe(workflow_id)
        self.assertEqual(desc['editVersion'], 1)
        self.assertEqual(desc['title'], "тitle")
        self.assertEqual(desc['summary'], "SΨmmary")
        self.assertEqual(desc['description'], "DΣsc")
        self.assertEqual(desc['outputFolder'], "/")

        # describe
        describe_output = run("dx describe myworkflow --delim ' '")
        self.assertIn("Output Folder /", describe_output)

        # unset title, outputFolder
        run("dx update workflow myworkflow --no-title --no-output-folder")
        desc = dxpy.api.workflow_describe(workflow_id)
        self.assertEqual(desc['editVersion'], 2)
        self.assertEqual(desc['title'], "myworkflow")
        self.assertIsNone(desc['outputFolder'])

        # describe
        describe_output = run("dx describe myworkflow --delim ' '")
        self.assertNotIn("Title тitle", describe_output)
        self.assertIn("Summary SΨmmary", describe_output)
        self.assertNotIn("Description", describe_output)
        self.assertNotIn("DΣsc", describe_output)
        self.assertIn("Output Folder -", describe_output)
        describe_output = run("dx describe myworkflow --verbose --delim ' '")
        self.assertIn("Description DΣsc", describe_output)

        # no-op
        output = run("dx update workflow myworkflow")
        self.assertIn("No updates requested", output)
        desc = dxpy.api.workflow_describe(workflow_id)
        self.assertEqual(desc['editVersion'], 2)
        self.assertEqual(desc['title'], "myworkflow")

        with self.assertSubprocessFailure(stderr_regexp="no-title", exit_code=2):
            run("dx update workflow myworkflow --title foo --no-title")
        with self.assertSubprocessFailure(stderr_regexp="no-title", exit_code=2):
            run("dx update workflow myworkflow --output-folder /foo --no-output-folder")

    def test_dx_update_stage(self):
        workflow_id = run("dx new workflow myworkflow --brief").strip()
        run("dx describe " + workflow_id)
        applet_id = dxpy.api.applet_new({"name": "myapplet",
                                         "project": self.project,
                                         "dxapi": "1.0.0",
                                         "inputSpec": [{"name": "number", "class": "int"}],
                                         "outputSpec": [{"name": "number", "class": "int"}],
                                         "runSpec": {"interpreter": "bash",
                                                     "code": "exit 0"}
                                         })['id']
        stage_id = run("dx add stage " + workflow_id + " " + applet_id + " --brief").strip()
        empty_applet_id = dxpy.api.applet_new({"name": "emptyapplet",
                                               "project": self.project,
                                               "dxapi": "1.0.0",
                                               "inputSpec": [],
                                               "outputSpec": [],
                                               "runSpec": {"interpreter": "bash",
                                                           "code": "exit 0"}
                                           })['id']

        desc = dxpy.api.workflow_describe(workflow_id)
        self.assertIsNone(desc["stages"][0]["name"])
        self.assertEqual(desc["stages"][0]["folder"], None)
        self.assertEqual(desc["stages"][0]["input"], {})
        self.assertEqual(desc["stages"][0]["systemRequirements"], {})

        # set the name, folder, some input, and the instance type
        run("dx update stage myworkflow 0 --name тitle -inumber=32 --relative-output-folder=foo " +
            "--instance-type mem2_hdd2_x2")
        desc = dxpy.api.workflow_describe(workflow_id)
        self.assertEqual(desc["editVersion"], 2)
        self.assertEqual(desc["stages"][0]["name"], "тitle")
        self.assertEqual(desc["stages"][0]["folder"], "foo")
        self.assertEqual(desc["stages"][0]["input"]["number"], 32)
        self.assertEqual(desc["stages"][0]["systemRequirements"],
                         {"*": {"instanceType": "mem2_hdd2_x2"}})

        # use a relative folder path and also set instance type using JSON
        run("dx update stage myworkflow 0 --name тitle -inumber=32 --output-folder=. " +
            "--instance-type '{\"main\": \"mem2_hdd2_x2\"}'")
        desc = dxpy.api.workflow_describe(workflow_id)
        self.assertEqual(desc["editVersion"], 3)
        self.assertEqual(desc["stages"][0]["folder"], "/")
        self.assertEqual(desc["stages"][0]["systemRequirements"],
                         {"main": {"instanceType": "mem2_hdd2_x2"}})

        # unset name
        run("dx update stage myworkflow " + stage_id + " --no-name")
        desc = dxpy.api.workflow_describe(workflow_id)
        self.assertEqual(desc["editVersion"], 4)
        self.assertIsNone(desc["stages"][0]["name"])

        # set incompatible executable; expect a helpful error msg
        # telling us to use --force; then use it
        with self.assertSubprocessFailure(stderr_regexp="--force", exit_code=3):
            run("dx update stage myworkflow 0 --executable " + empty_applet_id)
        run("dx update stage myworkflow 0 --force --executable " + empty_applet_id)
        run("dx rm " + empty_applet_id)
        desc_string = run("dx describe myworkflow")
        run("dx update stage myworkflow 0 --force --executable " + applet_id)

        # some errors
        with self.assertSubprocessFailure(stderr_regexp="no-name", exit_code=2):
            run("dx update stage myworkflow 0 --name foo --no-name")
        with self.assertSubprocessFailure(stderr_regexp="output-folder", exit_code=2):
            run("dx update stage myworkflow 0 --output-folder /foo --relative-output-folder foo")
        with self.assertSubprocessFailure(stderr_regexp="parsed", exit_code=3):
            run("dx update stage myworkflow 0 -inumber=foo")
        with self.assertSubprocessFailure(stderr_regexp="ResolutionError", exit_code=3):
            run("dx update stage myworkflow 0 --executable foo")
        with self.assertSubprocessFailure(stderr_regexp="instance-type", exit_code=3):
            run("dx update stage myworkflow 0 --instance-type {]")

        # no-op
        output = run("dx update stage myworkflow 0 --alias default --force")
        self.assertIn("No updates requested", output)

        # update something out of range
        with self.assertSubprocessFailure(stderr_regexp="out of range", exit_code=3):
            run("dx update stage /myworkflow 5 --name foo")

        # remove some bad stage ID
        with self.assertSubprocessFailure(stderr_regexp="nor found as a stage name", exit_code=3):
            run("dx update stage /myworkflow badstageID --name foo")

        # remove nonexistent stage
        with self.assertSubprocessFailure(stderr_regexp="ResourceNotFound", exit_code=3):
            run("dx update stage /myworkflow stage-123456789012345678901234 --name foo")

class TestDXClientFind(DXTestCase):

    def test_dx_find_apps(self):
        # simple test here does not assume anything about apps that do
        # or do not exist
        from dxpy.app_categories import APP_CATEGORIES
        category_help = run("dx find apps --category-help")
        for category in APP_CATEGORIES:
            self.assertIn(category, category_help)
        run("dx find apps --category foo") # any category can be searched

    def test_dx_find_data_by_class(self):
        ids = {"record": run("dx new record --brief").strip(),
               "workflow": run("dx new workflow --brief").strip(),
               "file": run("echo foo | dx upload - --brief").strip(),
               "gtable": run("dx new gtable --columns col1:int --brief").strip()}

        for classname in ids:
            self.assertEqual(run("dx find data --brief --class " + classname).strip(),
                             self.project + ':' + ids[classname])

    def test_dx_find_data_by_tag(self):
        record_ids = [run("dx new record --brief --tag Ψ --tag foo --tag baz").strip(),
                      run("dx new record --brief --tag Ψ --tag foo --tag bar").strip()]

        found_records = run("dx find data --tag baz --brief").strip()
        self.assertEqual(found_records, dxpy.WORKSPACE_ID + ':' + record_ids[0])

        found_records = run("dx find data --tag Ψ --tag foo --tag foobar --brief").strip()
        self.assertEqual(found_records, '')

        found_records = run("dx find data --tag foo --tag Ψ --brief").strip().split("\n")
        self.assertIn(dxpy.WORKSPACE_ID + ':' + record_ids[0], found_records)
        self.assertIn(dxpy.WORKSPACE_ID + ':' + record_ids[1], found_records)

    def test_dx_find_data_by_property(self):
        record_ids = [run("dx new record --brief " +
                          "--property Ψ=world --property foo=bar --property bar=").strip(),
                      run("dx new record --brief --property Ψ=notworld --property foo=bar").strip()]

        found_records = run("dx find data --property Ψ=world --property foo=bar --brief").strip()
        self.assertEqual(found_records, dxpy.WORKSPACE_ID + ':' + record_ids[0])

        # presence
        found_records = run("dx find data --property Ψ --brief").strip().split("\n")
        self.assertIn(dxpy.WORKSPACE_ID + ':' + record_ids[0], found_records)
        self.assertIn(dxpy.WORKSPACE_ID + ':' + record_ids[1], found_records)

        found_records = run("dx find data --property Ψ --property foo=baz --brief").strip()
        self.assertEqual(found_records, '')

        found_records = run("dx find data --property Ψ --property foo=bar --brief").strip().split("\n")
        self.assertIn(dxpy.WORKSPACE_ID + ':' + record_ids[0], found_records)
        self.assertIn(dxpy.WORKSPACE_ID + ':' + record_ids[1], found_records)

        # Empty string values should be okay
        found_records = run("dx find data --property bar= --brief").strip()
        self.assertEqual(found_records, dxpy.WORKSPACE_ID + ':' + record_ids[0])

        # Errors parsing --property value
        with self.assertSubprocessFailure(stderr_regexp='nonempty strings', exit_code=3):
            run("dx find data --property ''")
        with self.assertSubprocessFailure(stderr_regexp='property_key', exit_code=3):
            run("dx find data --property foo=bar=baz")
        with self.assertSubprocessFailure(stderr_regexp='property_key', exit_code=3):
            run("dx find data --property =foo=bar=")
        # Property keys must be nonempty
        with self.assertSubprocessFailure(stderr_regexp='nonempty strings', exit_code=3):
            run("dx find data --property =bar")

    def test_dx_find_data_by_scope(self):
        # Name of temporary project to use in test cases.
        test_projectname = 'Test-Project-PTFM-7023'

        # Tests for deprecated --project flag.

        # Case: --project specified.
        test_dirname = '/test-folder-PTFM-7023-01'
        test_recordname = '/test-record-01'
        with temporary_project(test_projectname) as temp_project:
            test_projectid = temp_project.get_id()
            record_id = run('dx new record -p --brief ' + test_projectid + ':' + test_dirname +
                            test_recordname).strip()
            found_record_id = run('dx find data --brief --project ' + test_projectid).strip()
            self.assertEqual(found_record_id, test_projectid + ':' + record_id)

        # Tests for deprecated --folder flag.

        # Case: --folder specified, WORKSPACE_ID set.
        test_dirname = '/test-folder-PTFM-7023-02'
        test_subdirname = '/test-subfolder'
        test_recordname = '/test-record-02'
        record_ids = [run('dx new record -p --brief ' + test_dirname + test_recordname).strip(),
                      run('dx new record -p --brief ' + test_dirname + test_subdirname + test_recordname).strip()]
        found_record_ids = run('dx find data --brief --folder ' + test_dirname).strip().split('\n')
        self.assertEqual(set(dxpy.WORKSPACE_ID + ':' + record_id for record_id in record_ids), set(found_record_ids))

        # Case: --folder and --project specified.
        test_dirname = '/test-folder-PTFM-7023-03'
        test_recordname = '/test-record-03'
        with temporary_project(test_projectname) as temp_project:
            test_projectid = temp_project.get_id()
            record_id = run('dx new record -p --brief ' + test_projectid + ':' + test_dirname +
                            test_recordname).strip()
            found_record_id = run('dx find data --brief --project ' + test_projectid + ' --folder ' +
                                  test_dirname).strip()
            self.assertEqual(found_record_id, test_projectid + ':' + record_id)

        # Case: --folder and --norecurse specified, WORKSPACE_ID set.
        test_dirname = '/test-folder-PTFM-7023-04'
        test_subdirname = '/test-subfolder'
        test_recordname = '/test-record-04'
        record_id = run('dx new record -p --brief ' + test_dirname + test_recordname).strip()
        run('dx new record -p --brief ' + test_dirname + test_subdirname + test_recordname)
        found_record_id = run('dx find data --brief --folder ' + test_dirname + ' --norecurse').strip()
        self.assertEqual(found_record_id, dxpy.WORKSPACE_ID + ':' + record_id)

        # Case: --folder, --project, and --norecurse specified.
        test_dirname = '/test-folder-PTFM-7023-05'
        test_subdirname = '/test-subfolder'
        test_recordname = '/test-record-05'
        with temporary_project(test_projectname) as temp_project:
            test_projectid = temp_project.get_id()
            record_id = run('dx new record -p --brief ' + test_projectid + ':' + test_dirname +
                            test_recordname).strip()
            run('dx new record -p --brief ' + test_projectid + ':' + test_dirname + test_subdirname + test_recordname)
            found_record_id = run('dx find data --brief --project ' + test_projectid + ' --folder ' +
                                  test_dirname + ' --norecurse').strip()
            self.assertEqual(found_record_id, test_projectid + ':' + record_id)

        # Tests for --path flag.

        # Case: --path specified, WORKSPACE_ID set.
        test_dirname = '/test-folder-PTFM-7023-06'
        test_subdirname = '/test-subfolder'
        test_recordname = '/test-record-06'
        run('dx new record -p --brief ' + test_recordname)
        record_ids = [run('dx new record -p --brief ' + test_dirname + test_recordname).strip(),
                      run('dx new record -p --brief ' + test_dirname + test_subdirname + test_recordname).strip()]
        found_record_ids = run('dx find data --brief --path ' + test_dirname).strip().split('\n')
        self.assertEqual(set(dxpy.WORKSPACE_ID + ':' + record_id for record_id in record_ids), set(found_record_ids))

        # Case: --path and --project specified.
        test_dirname = '/test-folder-PTFM-7023-07'
        test_recordname = '/test-record-07'
        with temporary_project(test_projectname) as temp_project:
            test_projectid = temp_project.get_id()
            run('dx new record -p --brief ' + test_recordname)
            record_id = run('dx new record -p --brief ' + test_projectid + ':' + test_dirname +
                            test_recordname).strip()
            found_record_id = run('dx find data --brief --project ' + test_projectid + ' --path ' +
                                  test_dirname).strip()
            self.assertEqual(found_record_id, test_projectid + ':' + record_id)

        # Case: --path and --norecurse specified, WORKSPACE_ID set.
        test_dirname = '/test-folder-PTFM-7023-08'
        test_subdirname = '/test-subfolder'
        test_recordname = '/test-record-08'
        record_id = run('dx new record -p --brief ' + test_dirname + test_recordname).strip()
        run('dx new record -p --brief ' + test_dirname + test_subdirname + test_recordname)
        found_record_id = run('dx find data --brief --path ' + test_dirname + ' --norecurse').strip()
        self.assertEqual(found_record_id, dxpy.WORKSPACE_ID + ':' + record_id)

        # Case: --path, --project, and --norecurse specified.
        test_dirname = '/test-folder-PTFM-7023-09'
        test_subdirname = '/test-subfolder'
        test_recordname = '/test-record-09'
        with temporary_project(test_projectname) as temp_project:
            test_projectid = temp_project.get_id()
            record_id = run('dx new record -p --brief ' + test_projectid + ':' + test_dirname +
                            test_recordname).strip()
            run('dx new record -p --brief ' + test_projectid + ':' + test_dirname + test_subdirname + test_recordname)
            found_record_id = run('dx find data --brief --project ' + test_projectid + ' --path ' +
                                  test_dirname + ' --norecurse').strip()
            self.assertEqual(found_record_id, test_projectid + ':' + record_id)

        # Case: --path specified as PROJECTID:FOLDERPATH.
        test_dirname = '/test-folder-PTFM-7023-10'
        test_recordname = '/test-record-10'
        with temporary_project(test_projectname) as temp_project:
            test_projectid = temp_project.get_id()
            record_ids = [run('dx new record -p --brief ' + test_projectid + ':' + test_dirname +
                              test_recordname).strip(),
                          run('dx new record -p --brief ' + test_projectid + ':' + test_dirname +
                              test_subdirname + test_recordname).strip()]

            # Case: --norecurse not specified.
            found_record_id = run('dx find data --brief --path ' + test_projectid + ':' +
                                  test_dirname).strip().split('\n')
            self.assertEqual(set(found_record_id), set(test_projectid + ':' + record_id for record_id in record_ids))

            # Case: --norecurse specified.
            found_record_id = run('dx find data --brief --path ' + test_projectid + ':' + test_dirname +
                                  ' --norecurse').strip()
            self.assertEqual(found_record_id, test_projectid + ':' + record_ids[0])

        # Case: --path specified as relative path, WORKSPACE_ID set.
        test_dirname = '/test-folder-PTFM-7023-12'
        test_subdirname = '/test-subfolder'
        test_recordname = '/test-record-12'
        run('dx new record -p --brief ' + test_recordname)
        record_id = run('dx new record -p --brief ' + test_dirname + test_subdirname + test_recordname).strip()
        cd(test_dirname)
        found_record_id = run('dx find data --brief --path ' + test_subdirname[1:]).strip()
        self.assertEqual(found_record_id, dxpy.WORKSPACE_ID + ':' + record_id)

        run('dx clearenv')
        test_dirname = '/test-folder-PTFM-7023-14'
        test_recordname = '/test-record-14'
        with temporary_project(test_projectname) as temp_project, select_project(None):
            test_projectid = temp_project.get_id()
            run('dx new record -p --brief ' + test_projectid + ':' + test_dirname + test_recordname)

            # FIXME: the following test is flaky because we're not able
            # to effectively unset the project using
            # select_project(None). This merely unsets the environment
            # variable, which doesn't work because it just allows the
            # previous value of the project context (e.g. obtained from
            # the user-global config) to bleed through. Therefore,
            # although we run 'clearenv' above, another process can
            # swoop in and set a project which is then seen in the
            # subprocess call below-- contrary to our intentions. (Given
            # this, the current implementation of select_project(None)
            # may be completely faulty to begin with.)
            #
            # In order to really make this test work, we need to be able
            # to encode (in the environment variable or in the config
            # file) an empty project in such a way that it sticks.
            #
            # # Case: --path specified, WORKSPACE_ID not set (fail).
            # with self.assertSubprocessFailure(stderr_regexp="if a project is not specified", exit_code=1):
            #     run('dx find data --brief --path ' + test_dirname)

            # Case: --project and --path PROJECTID:FOLDERPATH specified (fail).
            with self.assertSubprocessFailure(stderr_regexp="Cannot supply both --project and --path " +
                                              "PROJECTID:FOLDERPATH", exit_code=3):
                run('dx find data --brief --project ' + test_projectid + ' --path ' + test_projectid + ':' +
                    test_dirname)

            # Case: --folder and --path specified (fail).
            with self.assertSubprocessFailure(stderr_regexp="Cannot supply both --folder and --path", exit_code=3):
                run('dx find data --brief --folder ' + test_projectid + ':' + test_dirname + ' --path ' +
                    test_projectid + ':' + test_dirname)

    def test_dx_find_projects(self):
        unique_project_name = 'dx find projects test ' + str(time.time())
        with temporary_project(unique_project_name) as unique_project:
            self.assertEqual(run("dx find projects --name " + pipes.quote(unique_project_name)),
                             unique_project.get_id() + ' : ' + unique_project_name + ' (ADMINISTER)\n')
            self.assertEqual(run("dx find projects --brief --name " + pipes.quote(unique_project_name)),
                             unique_project.get_id() + '\n')
            json_output = json.loads(run("dx find projects --json --name " + pipes.quote(unique_project_name)))
            self.assertEqual(len(json_output), 1)
            self.assertEqual(json_output[0]['id'], unique_project.get_id())

    def test_dx_find_projects_by_created(self):
        created_project_name = 'dx find projects test ' + str(time.time())
        with temporary_project(created_project_name) as unique_project:
            self.assertEqual(run("dx find projects --created-after=-1d --brief --name " +
                             pipes.quote(created_project_name)), unique_project.get_id() + '\n')
            self.assertEqual(run("dx find projects --created-before=" + str(int(time.time() + 1000) * 1000) +
                             " --brief --name " + pipes.quote(created_project_name)),
                             unique_project.get_id() + '\n')
            self.assertEqual(run("dx find projects --created-after=-1d --created-before=" +
                             str(int(time.time() + 1000) * 1000) + " --brief --name " +
                             pipes.quote(created_project_name)), unique_project.get_id() + '\n')
            self.assertEqual(run("dx find projects --created-after=" + str(int(time.time() + 1000) * 1000) + " --name "
                             + pipes.quote(created_project_name)), "")

    def test_dx_find_projects_by_tag(self):
        other_project_id = run("dx new project other --brief").strip()
        try:
            run("dx tag : Ψ world")
            proj_desc = dxpy.describe(dxpy.WORKSPACE_ID)
            self.assertEqual(len(proj_desc["tags"]), 2)
            self.assertIn("Ψ", proj_desc["tags"])
            self.assertIn("world", proj_desc["tags"])

            found_projects = run("dx find projects --tag Ψ --tag world --brief").strip().split('\n')
            self.assertIn(dxpy.WORKSPACE_ID, found_projects)
            self.assertNotIn(other_project_id, found_projects)

            found_projects = run("dx find projects --tag Ψ --tag world --tag foobar --brief").strip().split('\n')
            self.assertNotIn(dxpy.WORKSPACE_ID, found_projects)
            self.assertNotIn(other_project_id, found_projects)

            run("dx tag " + other_project_id + " Ψ world foobar")
            found_projects = run("dx find projects --tag world --tag Ψ --brief").strip().split("\n")
            self.assertIn(dxpy.WORKSPACE_ID, found_projects)
            self.assertIn(other_project_id, found_projects)
        except:
            raise
        finally:
            run("dx rmproject -y " + other_project_id)

    def test_dx_find_projects_by_property(self):
        other_project_id = run("dx new project other --brief").strip()
        try:
            run("dx set_properties : Ψ=world foo=bar bar=")
            proj_desc = dxpy.api.project_describe(dxpy.WORKSPACE_ID, {"properties": True})
            self.assertEqual(len(proj_desc["properties"]), 3)
            self.assertEqual(proj_desc["properties"]["Ψ"], "world")
            self.assertEqual(proj_desc["properties"]["foo"], "bar")
            self.assertEqual(proj_desc["properties"]["bar"], "")

            run("dx set_properties " + other_project_id + " Ψ=notworld foo=bar")

            found_projects = run("dx find projects --property Ψ=world --property foo=bar --brief").strip().split("\n")
            self.assertIn(dxpy.WORKSPACE_ID, found_projects)
            self.assertNotIn(other_project_id, found_projects)

            found_projects = run("dx find projects --property bar= --brief").strip().split('\n')
            self.assertIn(dxpy.WORKSPACE_ID, found_projects)
            self.assertNotIn(other_project_id, found_projects)

            # presence
            found_projects = run("dx find projects --property Ψ --brief").strip().split("\n")
            self.assertIn(dxpy.WORKSPACE_ID, found_projects)
            self.assertIn(other_project_id, found_projects)

            found_projects = run("dx find projects --property Ψ --property foo=baz --brief").strip().split("\n")
            self.assertNotIn(dxpy.WORKSPACE_ID, found_projects)
            self.assertNotIn(other_project_id, found_projects)

            found_projects = run("dx find projects --property Ψ --property foo=bar --brief").strip().split("\n")
            self.assertIn(dxpy.WORKSPACE_ID, found_projects)
            self.assertIn(other_project_id, found_projects)
        except:
            raise
        finally:
            run("dx rmproject -y " + other_project_id)

        # Errors parsing --property value
        with self.assertSubprocessFailure(stderr_regexp='nonempty strings', exit_code=3):
            run("dx find projects --property ''")
        with self.assertSubprocessFailure(stderr_regexp='property_key', exit_code=3):
            run("dx find projects --property foo=bar=baz")
        with self.assertSubprocessFailure(stderr_regexp='property_key', exit_code=3):
            run("dx find projects --property =foo=bar=")
        # Property keys must be nonempty
        with self.assertSubprocessFailure(stderr_regexp='nonempty strings', exit_code=3):
            run("dx find projects --property =bar")
        # Empty string values should be okay
        run("dx find projects --property bar=")

    @unittest.skipUnless(testutil.TEST_RUN_JOBS,
                         'skipping tests that would run jobs')
    def test_dx_find_jobs_by_tags_and_properties(self):
        applet_id = dxpy.api.applet_new({"project": self.project,
                                         "dxapi": "1.0.0",
                                         "runSpec": {"interpreter": "bash",
                                                     "code": "echo 'hello'"}
                                         })['id']
        property_names = ["$my.prop", "secoиdprop", "тhird prop"]
        property_values = ["$hello.world", "Σ2,n", "stuff"]
        the_tags = ["Σ1=n", "helloo0", "ωω"]
        job_id = run("dx run " + applet_id + ' -inumber=32 --brief -y ' +
                     " ".join(["--property '" + prop[0] + "'='" + prop[1] + "'" for prop in zip(property_names, property_values)]) +
                     "".join([" --tag " + tag for tag in the_tags])).strip()

        # matches
        self.assertEqual(run("dx find jobs --brief --tag " + the_tags[0]).strip(), job_id)
        self.assertEqual(run("dx find jobs --brief" + "".join([" --tag " + tag for tag in the_tags])).strip(),
                         job_id)
        self.assertEqual(run("dx find jobs --brief --property " + property_names[1]).strip(), job_id)
        self.assertEqual(run("dx find jobs --brief --property '" +
                             property_names[1] + "'='" + property_values[1] + "'").strip(),
                         job_id)
        self.assertEqual(run("dx find jobs --brief" +
                             "".join([" --property '" + key + "'='" + value + "'" for
                                       key, value in zip(property_names, property_values)])).strip(),
                         job_id)

        # no matches
        self.assertEqual(run("dx find jobs --brief --tag foo").strip(), "")
        self.assertEqual(run("dx find jobs --brief --property foo").strip(), "")
        self.assertEqual(run("dx find jobs --brief --property '" +
                             property_names[1] + "'=badvalue").strip(), "")

    @unittest.skipUnless(testutil.TEST_RUN_JOBS,
                         'skipping test that would run a job')
    def test_find_executions(self):
        dxapplet = dxpy.DXApplet()
        dxapplet.new(name="test_applet",
                     dxapi="1.0.0",
                     inputSpec=[{"name": "chromosomes", "class": "record"},
                                {"name": "rowFetchChunk", "class": "int"}
                                ],
                     outputSpec=[{"name": "mappings", "class": "record"}],
                     runSpec={"code": "def main(): pass",
                              "interpreter": "python2.7",
                              "execDepends": [{"name": "python-numpy"}]})
        dxrecord = dxpy.new_dxrecord()
        dxrecord.close()
        prog_input = {"chromosomes": {"$dnanexus_link": dxrecord.get_id()},
                      "rowFetchChunk": 100}
        dxworkflow = dxpy.new_dxworkflow(name='find_executions test workflow')
        stage = dxworkflow.add_stage(dxapplet, stage_input=prog_input)
        dxanalysis = dxworkflow.run({stage+".rowFetchChunk": 200},
                                    tags=["foo"],
                                    properties={"foo": "bar"})
        dxapplet.run(applet_input=prog_input)
        dxjob = dxapplet.run(applet_input=prog_input,
                             tags=["foo", "bar"],
                             properties={"foo": "baz"})

        cd("{project_id}:/".format(project_id=dxapplet.get_proj_id()))

        # Wait for job to be created
        executions = [stage['execution']['id'] for stage in dxanalysis.describe()['stages']]
        t = 0
        while len(executions) > 0:
            try:
                dxpy.api.job_describe(executions[len(executions) - 1], {})
                executions.pop()
            except DXAPIError:
                t += 1
                if t > 20:
                    raise Exception("Timeout while waiting for job to be created for an analysis stage")
                time.sleep(1)

        options = "--user=self"
        self.assertEqual(len(run("dx find executions "+options).splitlines()), 8)
        self.assertEqual(len(run("dx find jobs "+options).splitlines()), 6)
        self.assertEqual(len(run("dx find analyses "+options).splitlines()), 2)
        options += " --project="+dxapplet.get_proj_id()
        self.assertEqual(len(run("dx find executions "+options).splitlines()), 8)
        self.assertEqual(len(run("dx find jobs "+options).splitlines()), 6)
        self.assertEqual(len(run("dx find analyses "+options).splitlines()), 2)
        options += " --created-after=-150s --no-subjobs --applet="+dxapplet.get_id()
        self.assertEqual(len(run("dx find executions "+options).splitlines()), 8)
        self.assertEqual(len(run("dx find jobs "+options).splitlines()), 6)
        self.assertEqual(len(run("dx find analyses "+options).splitlines()), 2)
        options2 = options + " --brief -n 9000"
        self.assertEqual(len(run("dx find executions "+options2).splitlines()), 4)
        self.assertEqual(len(run("dx find jobs "+options2).splitlines()), 3)
        self.assertEqual(len(run("dx find analyses "+options2).splitlines()), 1)
        options3 = options2 + " --origin="+dxjob.get_id()
        self.assertEqual(len(run("dx find executions "+options3).splitlines()), 1)
        self.assertEqual(len(run("dx find jobs "+options3).splitlines()), 1)
        self.assertEqual(len(run("dx find analyses "+options3).splitlines()), 0)
        options3 = options2 + " --root="+dxanalysis.get_id()
        self.assertEqual(len(run("dx find executions "+options3).splitlines()), 2)
        self.assertEqual(len(run("dx find jobs "+options3).splitlines()), 1)
        self.assertEqual(len(run("dx find analyses "+options3).splitlines()), 1)
        options2 = options + " --origin-jobs"
        self.assertEqual(len(run("dx find executions "+options2).splitlines()), 8)
        self.assertEqual(len(run("dx find jobs "+options2).splitlines()), 6)
        self.assertEqual(len(run("dx find analyses "+options2).splitlines()), 2)
        options2 = options + " --origin-jobs -n 9000"
        self.assertEqual(len(run("dx find executions "+options2).splitlines()), 8)
        self.assertEqual(len(run("dx find jobs "+options2).splitlines()), 6)
        self.assertEqual(len(run("dx find analyses "+options2).splitlines()), 2)
        options2 = options + " --all-jobs"
        self.assertEqual(len(run("dx find executions "+options2).splitlines()), 8)
        self.assertEqual(len(run("dx find jobs "+options2).splitlines()), 6)
        self.assertEqual(len(run("dx find analyses "+options2).splitlines()), 2)
        options2 = options + " --state=done"
        self.assertEqual(len(run("dx find executions "+options2).splitlines()), 0)
        self.assertEqual(len(run("dx find jobs "+options2).splitlines()), 0)
        self.assertEqual(len(run("dx find analyses "+options2).splitlines()), 0)

        def assert_cmd_gives_ids(cmd, ids):
            self.assertEqual(set(execid.strip() for execid in run(cmd).splitlines()),
                             set(ids))

        # Search by tag
        options2 = options + " --all-jobs --brief"
        options3 = options2 + " --tag foo"
        analysis_id = dxanalysis.get_id()
        job_id = dxjob.get_id()
        assert_cmd_gives_ids("dx find executions "+options3, [analysis_id, job_id])
        assert_cmd_gives_ids("dx find jobs "+options3, [job_id])
        assert_cmd_gives_ids("dx find analyses "+options3, [analysis_id])
        options3 = options2 + " --tag foo --tag bar"
        assert_cmd_gives_ids("dx find executions "+options3, [job_id])
        assert_cmd_gives_ids("dx find jobs "+options3, [job_id])
        assert_cmd_gives_ids("dx find analyses "+options3, [])

        # Search by property (presence and by value)
        options3 = options2 + " --property foo"
        assert_cmd_gives_ids("dx find executions "+options3, [analysis_id, job_id])
        assert_cmd_gives_ids("dx find jobs "+options3, [job_id])
        assert_cmd_gives_ids("dx find analyses "+options3, [analysis_id])
        options3 = options2 + " --property foo=baz"
        assert_cmd_gives_ids("dx find executions "+options3, [job_id])
        assert_cmd_gives_ids("dx find jobs "+options3, [job_id])
        assert_cmd_gives_ids("dx find analyses "+options3, [])

    def test_dx_find_org_projects_invalid(self):
        cmd = "dx find org_projects org-irrelevant {opts}"

        # --ids must contain at least one id.
        with self.assertSubprocessFailure(stderr_regexp='expected at least one argument', exit_code=2):
            run(cmd.format(opts="--ids"))

        # --tag must contain at least one tag.
        with self.assertSubprocessFailure(stderr_regexp='expected one argument', exit_code=2):
            run(cmd.format(opts="--tag"))

        # --property must contain at least one property.
        with self.assertSubprocessFailure(stderr_regexp='expected one argument', exit_code=2):
            run(cmd.format(opts="--property"))

        # Only one of --public-only and --private-only may be specified.
        with self.assertSubprocessFailure(stderr_regexp='not allowed with argument', exit_code=2):
            run(cmd.format(opts="--public-only --private-only"))


    @unittest.skipUnless(testutil.TEST_ISOLATED_ENV, 'skipping test that requires presence of test org and project')
    def test_dx_find_org_projects(self):
        org_id = "org-piratelabs"
        project_ppb = "project-0000000000000000000000pb"
        with temporary_project() as project_1, temporary_project() as project_2:
            project1_id = project_1.get_id()
            project2_id = project_2.get_id()  # project not billed to org
            org_projects = [project_ppb, project1_id]

            dxpy.api.project_update(project1_id, {"billTo": org_id})
            self.assertEqual(dxpy.api.project_describe(project1_id)['billTo'], org_id)

            # Basic test to check consistency of client output to directly invoking API
            output = run("dx find org_projects {o} --brief".format(o=org_id)).strip().split("\n")
            dx_api_output = dxpy.api.org_find_projects(org_id)
            self.assertEqual(output, [result['id'] for result in dx_api_output['results']])
            self.assertItemsEqual(output, org_projects)

            # With --ids flag
            output = run("dx find org_projects {o} --ids {p}".format(o=org_id, p=project2_id)).strip().split("\n")
            self.assertItemsEqual(output, [''])

            output = run("dx find org_projects {o} --ids {p} --brief".format(o=org_id,
                         p=project1_id)).strip().split("\n")
            self.assertItemsEqual(output, [project1_id])

            output = run("dx find org_projects {o} --ids {p1} {p2} --brief".format(o=org_id, p1=project1_id,
                         p2=project2_id)).strip().split("\n")
            self.assertItemsEqual(output, [project1_id])

            # With --tag
            dxpy.api.project_add_tags(project1_id, {'tags': ['tag-1', 'tag-2']})
            dxpy.api.project_add_tags(project2_id, {'tags': ['tag-1', 'tag-2']})
            output = run("dx find org_projects {o} --tag {t1} --brief".format(o=org_id,
                         t1='tag-1')).strip().split("\n")
            self.assertEqual(output, [project1_id])

            # With multiple --tag
            output = run("dx find org_projects {o} --tag {t1} --tag {t2} --brief".format(o=org_id, t1='tag-1',
                         t2='tag-2')).strip().split("\n")
            self.assertEqual(output, [project1_id])

            output = run("dx find org_projects {o} --tag {t1} --tag {t2} --brief".format(o=org_id, t1='tag-1',
                         t2='tag-3')).strip().split("\n")
            self.assertEqual(output, [""])

            # With --property
            dxpy.api.project_set_properties(project1_id, {'properties': {'property-1': 'value1', 'property-2':
                                                          'value2'}})
            dxpy.api.project_set_properties(project2_id, {'properties': {'property-1': 'value1', 'property-2':
                                                          'value2'}})
            output = run("dx find org_projects {o} --property {p1} --brief".format(o=org_id,
                         p1='property-1')).strip().split("\n")
            self.assertItemsEqual(output, [project1_id])

            # With multiple --property
            output = run("dx find org_projects {o} --property {p1} --property {p2} --brief".format(o=org_id,
                         p1='property-1', p2='property-2')).strip().split("\n")
            self.assertItemsEqual(output, [project1_id])

            output = run("dx find org_projects {o} --property {p1} --property {p2} --brief".format(o=org_id,
                         p1='property-1', p2='property-3')).strip().split("\n")
            self.assertItemsEqual(output, [""])

    @unittest.skipUnless(testutil.TEST_ISOLATED_ENV,
                         'skipping test that requires presence of test org')
    def test_dx_find_org_projects_public(self):
        org_id = "org-piratelabs"

        # Public project in `org_id`.
        project_ppb_id = "project-0000000000000000000000pb"

        with temporary_project() as p1, temporary_project() as p2:
            # Private project in `org_id`.
            private_project_id = p1.get_id()
            dxpy.api.project_update(private_project_id, {"billTo": org_id})

            # Assert that `p2` exists.
            self.assertEqual(dxpy.api.project_describe(p2.get_id(), {})["level"], "ADMINISTER")

            cmd = "dx find org_projects {o} {opts} --brief"

            output = run(cmd.format(o=org_id, opts="")).strip().split("\n")
            self.assertItemsEqual(output, [private_project_id, project_ppb_id])

            output = run(cmd.format(o=org_id, opts="--public-only")).strip().split("\n")
            self.assertItemsEqual(output, [project_ppb_id])

            output = run(cmd.format(o=org_id, opts="--private-only")).strip().split("\n")
            self.assertItemsEqual(output, [private_project_id])

    @unittest.skipUnless(testutil.TEST_ISOLATED_ENV, 'skipping test that requires presence of test org')
    def test_dx_find_org_projects_created(self):
        org_id = "org-piratelabs"
        project_ppb = "project-0000000000000000000000pb"
        with temporary_project() as unique_project:
            project_id = unique_project.get_id()
            org_projects = [project_ppb, project_id]
            dxpy.api.project_update(project_id, {"billTo": org_id})

            created = dxpy.api.project_describe(project_id)['created']

            # Test integer time stamp
            self.assertItemsEqual(run("dx find org_projects {o} --created-before={cb} --brief".format(o=org_id,
                                  cb=str(created + 1000))).strip().split("\n"), org_projects)

            self.assertItemsEqual(run("dx find org_projects {o} --created-after={ca} --brief".format(o=org_id,
                                  ca=str(created - 1000))).strip().split("\n"), [project_id])

            self.assertItemsEqual(run("dx find org_projects {o} --created-after={ca} --created-before={cb} --brief".format(o=org_id,
                                  ca=str(created - 1000), cb=str(created + 1000))).strip().split("\n"), [project_id])

            self.assertItemsEqual(run("dx find org_projects {o} --created-before={cb} --brief".format(o=org_id,
                                  cb=str(created - 1000))).strip().split("\n"), [project_ppb])

            # Test integer with suffix
            self.assertItemsEqual(run("dx find org_projects {o} --created-before={cb} --brief".format(o=org_id,
                                  cb="-1d")).strip().split("\n"), [project_ppb])

            self.assertItemsEqual(run("dx find org_projects {o} --created-after={ca} --brief".format(o=org_id,
                                  ca="-1d")).strip().split("\n"), [project_id])

            # Test date
            self.assertItemsEqual(run("dx find org_projects {o} --created-before={cb} --brief".format(o=org_id,
                                  cb="2015-10-28")).strip().split("\n"), [project_ppb])

            self.assertItemsEqual(run("dx find org_projects {o} --created-after={ca} --brief".format(o=org_id,
                                  ca="2015-10-28")).strip().split("\n"), [project_id])

    @unittest.skipUnless(testutil.TEST_ISOLATED_ENV, 'skipping test that requires presence of test org')
    def test_dx_find_org_projects_format(self):
        org_id = "org-piratelabs"
        cmd = "dx find org_projects {org} {opts}"

        # Assert that only project ids are returned, line-separated
        output = run(cmd.format(org=org_id, opts="--brief")).strip().split("\n")
        pattern = "^project-[a-zA-Z0-9]{24}$"
        for result in output:
            self.assertRegexpMatches(result, pattern)

        # Assert that return format is like: "<project_id><project_name><level>"
        levels = "(?:ADMINISTER|CONTRIBUTE|UPLOAD|VIEW|NONE)"
        output = run(cmd.format(org=org_id, opts="")).strip().split("\n")
        pattern = "^project-[a-zA-Z0-9]{24} : .* \(" + levels + "\)$"
        for result in output:
            self.assertRegexpMatches(result, pattern)

        # Test --json output
        project_ppb = "project-0000000000000000000000pb"
        output = json.loads(run("dx find org_projects {o} --json".format(o=org_id)))
        expected = [{"id": project_ppb,
                     "level": "ADMINISTER",
                     "public": True,
                     "describe": dxpy.api.project_describe(project_ppb)}]
        self.assertEqual(output, expected)

    @unittest.skipUnless(testutil.TEST_ISOLATED_ENV,
                         'skipping test that requires presence of test org')
    def test_find_orgs(self):

        def assert_find_orgs_results(results, assert_admin=False,
                                     with_billable_activities=None, limit=16):
            """
            :param limit: The maximum number of items in *results* that will be
            inspected for correctness. This is used to reduce the run-time of
            this test at the cost of weakening its assertion, because there can
            be an unbounded number of items in *results*.
            :type limit: int.
            """

            if assert_admin and with_billable_activities is False:
                # All ADMINs must have `allowBillableActivities`.
                self.assertEquals(results, [])
                return

            for result in results[:limit]:
                # Will throw an error if requesting user is not a member.
                member_access_res = dxpy.api.org_get_member_access(result["id"])

                if assert_admin:
                    self.assertEquals(member_access_res["level"], "ADMIN")

                if with_billable_activities is False:
                    self.assertEquals(member_access_res["level"], "MEMBER")
                    self.assertFalse(member_access_res["allowBillableActivities"])
                elif with_billable_activities:
                    self.assertTrue(
                        member_access_res["level"] == "ADMIN" or
                        (member_access_res["level"] == "MEMBER" and
                         member_access_res["allowBillableActivities"]))

        org_with_billable_activities = "org-members_with_billing_rights"
        self.assertTrue(dxpy.api.org_get_member_access(org_with_billable_activities)["allowBillableActivities"])
        org_without_billable_activities = "org-members_without_billing_rights"
        self.assertFalse(dxpy.api.org_get_member_access(org_without_billable_activities)["allowBillableActivities"])
        org_with_admin = "org-piratelabs"
        self.assertTrue(dxpy.api.org_get_member_access(org_with_admin)["level"] == "ADMIN")

        cmd = "dx find orgs --level {l} {o} --json"

        results = json.loads(run(cmd.format(l="MEMBER", o="")).strip())
        assert_find_orgs_results(results)
        self.assertItemsEqual([org_with_billable_activities,
                               org_without_billable_activities,
                               org_with_admin],
                              [result["id"] for result in results])

        results = json.loads(run(cmd.format(
            l="MEMBER", o="--with-billable-activities")).strip())
        assert_find_orgs_results(results, with_billable_activities=True)
        self.assertItemsEqual([org_with_billable_activities,
                               org_with_admin],
                              [result["id"] for result in results])

        results = json.loads(run(cmd.format(
            l="MEMBER", o="--without-billable-activities")).strip())
        assert_find_orgs_results(results, with_billable_activities=False)
        self.assertItemsEqual([org_without_billable_activities],
                              [result["id"] for result in results])

        results = json.loads(run(cmd.format(l="ADMIN", o="")).strip())
        assert_find_orgs_results(results, assert_admin=True)
        self.assertItemsEqual([org_with_admin],
                              [result["id"] for result in results])

        results = json.loads(run(cmd.format(
            l="ADMIN", o="--with-billable-activities")).strip())
        assert_find_orgs_results(results, assert_admin=True, with_billable_activities=True)
        self.assertItemsEqual([org_with_admin],
                              [result["id"] for result in results])

        results = json.loads(run(cmd.format(
            l="ADMIN", o="--without-billable-activities")).strip())
        assert_find_orgs_results(results, assert_admin=True, with_billable_activities=False)
        self.assertItemsEqual([], [result["id"] for result in results])

    @unittest.skipUnless(testutil.TEST_ISOLATED_ENV,
                         'skipping test that requires presence of test org')
    def test_find_orgs_format(self):
        cmd = "dx find orgs --level MEMBER {o}"

        # Assert that only org ids are returned, line-separated.
        results = run(cmd.format(o="--brief")).strip().split("\n")
        pattern = re.compile("^org-[a-zA-Z0-9_]*$")
        for result in results:
            self.assertTrue(pattern.match(result))

        # Assert that the return format is like: "<org_id><delim><org_name>"
        results = run(cmd.format(o="")).strip().split("\n")
        pattern = re.compile("^org-[a-zA-Z0-9_]* : .*$")
        for result in results:
            self.assertTrue(pattern.match(result))

        results = run(cmd.format(o="--delim ' @ '")).strip().split("\n")
        pattern = re.compile("^org-[a-zA-Z0-9_]* @ .*$")
        for result in results:
            self.assertTrue(pattern.match(result))


<<<<<<< HEAD
@unittest.skipUnless(testutil.TEST_ISOLATED_ENV, 'skipping tests that require org creation')
class TestDXClientOrg(DXTestCase):

    def test_create_new_org_negative(self):
        # No handle supplied
        dx_new_org = pexpect.spawn('dx new org', logfile=sys.stderr)
        dx_new_org.expect('error')

        dx_new_org = pexpect.spawn('dx new org --member-list-visibility MEMBER', logfile=sys.stderr)
        dx_new_org.expect('error')

        dx_new_org = pexpect.spawn('dx new org --project-transfer-ability MEMBER', logfile=sys.stderr)
        dx_new_org.expect('error')

        dx_new_org = pexpect.spawn('dx new org --member-list-visibility ADMIN --project-transfer-ability MEMBER',
                                   logfile=sys.stderr)
        dx_new_org.expect('error')

    def test_create_new_org(self):
        # Basic test with only required input args; optional input arg defaults propagated properly.
        org_handle = "dx_test_new_org_{t}".format(t=time.time())
        output = run('dx new org "Test New Org" --handle {h} --brief'
                     .format(o=org_handle)).strip().split("\n")[0]
        org_list = [result['id'] for result in dxpy.api.system_find_orgs({'level': 'ADMIN'})['results']]
        self.assertIn(output, org_list)
        expected_policies = dxpy.api.org_describe(output)['policies']
        self.assertEquals(expected_policies['memberListVisibility'], "ADMIN")
        self.assertEquals(expected_policies['restrictProjectTransfer'], "ADMIN")

        # Test --member-list-visibility flag
        org_handle = "dx_test_new_org_{t}".format(t=time.time())
        policy = "MEMBER"
        output = run('dx new org "Test New Org" --handle {h} --member-list-visibility {p} --brief'
                     .format(o=org_handle, p=policy)).strip().split("\n")[0]
        org_list = [result['id'] for result in dxpy.api.system_find_orgs({'level': 'ADMIN'})['results']]
        self.assertIn(output, org_list)
        expected = dxpy.api.org_describe(output)['policies']['memberListVisibility']
        self.assertEquals(policy, expected)

        # Test --project-transfer-ability flag
        org_handle = "dx_test_new_org_{t}".format(t=time.time())
        policy = "ADMIN"
        output = run('dx new org "Test New Org" --handle {h} --project-transfer-ability {p} --brief'
                     .format(o=org_handle, p=policy)).strip().split("\n")[0]
        org_list = [result['id'] for result in dxpy.api.system_find_orgs({'level': 'ADMIN'})['results']]
        self.assertIn(output, org_list)
        expected = dxpy.api.org_describe(output)['policies']['restrictProjectTransfer']

    def test_create_new_org_prompt(self):
        # Prompt with only handle
        org_handle = 'dx_test_new_org_{t}'.format(t=time.time())
        dx_new_org = pexpect.spawn('dx new org --handle {h}'.format(h=org_handle), logfile=sys.stderr)
        dx_new_org.expect('Enter descriptive name')
        dx_new_org.sendline(org_handle)
        dx_new_org.expect("Restrict visibility")
        dx_new_org.sendline()
        dx_new_org.expect("Restrict project billing transfer")
        dx_new_org.sendline()
        org_id = "org-" + org_handle
        org_list = run('dx find orgs --level "ADMIN" --brief').strip().split("\n")
        self.assertIn(org_id, org_list)
        res_policies = dxpy.api.org_describe(org_id)['policies']
        self.assertEqual(res_policies["memberListVisibility"], "ADMIN")
        self.assertEqual(res_policies["restrictProjectTransfer"], "ADMIN")

        org_handle = 'dx_test_new_org_{t}'.format(time.time())
        dx_new_org = pexpect.spawn('dx new org --handle {h}'.format(h=org_handle), logfile=sys.stderr)
        dx_new_org.expect('Enter descriptive name for org')
        dx_new_org.sendline("Descriptive Org Name")
        dx_new_org.expect("Restrict visibility")
        dx_new_org.sendline("MEMBER")
        dx_new_org.expect("Restrict project billing transfer")
        dx_new_org.sendline("MEMBER")
        org_id = "org-" + org_handle
        org_list = run('dx find orgs --level "ADMIN" --brief').strip().split("\n")
        self.assertIn(org_id, org_list)
        res_policies = dxpy.api.org_describe(org_id)['policies']
        self.assertEqual(res_policies["memberListVisibility"], "MEMBER")
        self.assertEqual(res_policies["restrictProjectTransfer"], "MEMBER")

        org_handle = 'dx_test_new_org_{t}'.format(t=time.time())
        dx_new_org = pexpect.spawn('dx new org --handle {h}'.format(h=org_handle), logfile=sys.stderr)
        dx_new_org.expect('Enter descriptive name for org')
        dx_new_org.sendline("Descriptive Org Name")
        dx_new_org.expect("Restrict visibility")
        dx_new_org.sendline("ADMIN")
        dx_new_org.expect("Restrict project billing transfer")
        dx_new_org.sendline("ADMIN")
        org_id = "org-" + org_handle
        org_list = run('dx find orgs --level "ADMIN" --brief').strip().split("\n")
        self.assertIn(org_id, org_list)
        res_policies = dxpy.api.org_describe(org_id)['policies']
        self.assertEqual(res_policies["memberListVisibility"], "ADMIN")
        self.assertEqual(res_policies["restrictProjectTransfer"], "ADMIN")

        # Prompt with "--member-list-visibility"
        org_handle = 'dx_test_new_org_{t}'.format(t=time.time())
        dx_new_org = pexpect.spawn('dx new org --handle {h} --member-list-visibility {p}'.format(h=org_handle,
                                   p="MEMBER"), logfile=sys.stderr)
        dx_new_org.expect('Enter descriptive name')
        dx_new_org.sendline(org_handle)
        dx_new_org.expect("Restrict project billing transfer")
        dx_new_org.sendline()
        org_id = "org-" + org_handle
        org_list = run('dx find orgs --level "ADMIN" --brief').strip().split("\n")
        self.assertIn(org_id, org_list)
        res_policies = dxpy.api.org_describe(org_id)['policies']
        self.assertEqual(res_policies["memberListVisibility"], "MEMBER")
        self.assertEqual(res_policies["restrictProjectTransfer"], "ADMIN")

        org_handle = 'dx_test_new_org_{t}'.format(t=time.time())
        dx_new_org = pexpect.spawn('dx new org --handle {h} --member-list-visibility {p}'.format(h=org_handle,
                                   p="MEMBER"), logfile=sys.stderr)
        dx_new_org.expect('Enter descriptive name')
        dx_new_org.sendline(org_handle)
        dx_new_org.expect("Restrict project billing transfer")
        dx_new_org.sendline("ADMIN")
        org_id = "org-" + org_handle
        org_list = run('dx find orgs --level "ADMIN" --brief').strip().split("\n")
        self.assertIn(org_id, org_list)
        res_policies = dxpy.api.org_describe(org_id)['policies']
        self.assertEqual(res_policies["memberListVisibility"], "MEMBER")
        self.assertEqual(res_policies["restrictProjectTransfer"], "ADMIN")

        org_handle = 'dx_test_new_org_{t}'.format(t=time.time())
        dx_new_org = pexpect.spawn('dx new org --handle {h} --member-list-visibility {p}'.format(h=org_handle,
                                   p="MEMBER"), logfile=sys.stderr)
        dx_new_org.expect('Enter descriptive name')
        dx_new_org.sendline(org_handle)
        dx_new_org.expect("Restrict project billing transfer")
        dx_new_org.sendline("MEMBER")
        org_id = "org-" + org_handle
        org_list = run('dx find orgs --level "ADMIN" --brief').strip().split("\n")
        self.assertIn(org_id, org_list)
        res_policies = dxpy.api.org_describe(org_id)['policies']
        self.assertEqual(res_policies["memberListVisibility"], "MEMBER")
        self.assertEqual(res_policies["restrictProjectTransfer"], "MEMBER")

        # Prompt with "--project-transfer-ability"
        org_handle = 'dx_test_new_org_{t}'.format(t=time.time())
        dx_new_org = pexpect.spawn('dx new org --handle {h} --project-transfer-ability {p}'.format(h=org_handle,
                                   p="MEMBER"), logfile=sys.stderr)
        dx_new_org.expect('Enter descriptive name')
        dx_new_org.sendline(org_handle)
        dx_new_org.expect("Restrict visibility")
        dx_new_org.sendline()
        org_id = "org-" + org_handle
        org_list = run('dx find orgs --level "ADMIN" --brief').strip().split("\n")
        self.assertIn(org_id, org_list)
        res_policies = dxpy.api.org_describe(org_id)['policies']
        self.assertEqual(res_policies["memberListVisibility"], "ADMIN")
        self.assertEqual(res_policies["restrictProjectTransfer"], "MEMBER")

        org_handle = 'dx_test_new_org_{t}'.format(t=time.time())
        dx_new_org = pexpect.spawn('dx new org --handle {h} --project-transfer-ability {p}'.format(h=org_handle,
                                   p="MEMBER"), logfile=sys.stderr)
        dx_new_org.expect('Enter descriptive name')
        dx_new_org.sendline(org_handle)
        dx_new_org.expect("Restrict visibility")
        dx_new_org.sendline("ADMIN")
        org_id = "org-" + org_handle
        org_list = run('dx find orgs --level "ADMIN" --brief').strip().split("\n")
        self.assertIn(org_id, org_list)
        res_policies = dxpy.api.org_describe(org_id)['policies']
        self.assertEqual(res_policies["memberListVisibility"], "ADMIN")
        self.assertEqual(res_policies["restrictProjectTransfer"], "MEMBER")

        org_handle = 'dx_test_new_org_{t}'.format(t=time.time())
        dx_new_org = pexpect.spawn('dx new org --handle {h} --project-transfer-ability {p}'.format(h=org_handle,
                                   p="MEMBER"), logfile=sys.stderr)
        dx_new_org.expect('Enter descriptive name')
        dx_new_org.sendline(org_handle)
        dx_new_org.expect("Restrict visibility")
        dx_new_org.sendline("MEMBER")
        org_id = "org-" + org_handle
        org_list = run('dx find orgs --level "ADMIN" --brief').strip().split("\n")
        self.assertIn(org_id, org_list)
        res_policies = dxpy.api.org_describe(org_id)['policies']
        self.assertEqual(res_policies["memberListVisibility"], "MEMBER")
        self.assertEqual(res_policies["restrictProjectTransfer"], "MEMBER")

        # Prompt with both "--member-list-visibility" and "--project-transfer-ability"
        org_handle = 'dx_test_new_org_{t}'.format(t=time.time())
        dx_new_org = pexpect.spawn('dx new org --handle {h} --member-list-visibility {p} --project-transfer-ability {p}'.format(
                                   h=org_handle, p="MEMBER"), logfile=sys.stderr)
        dx_new_org.expect('Enter descriptive name')
        dx_new_org.sendline(org_handle)
        org_id = "org-" + org_handle
        org_list = run('dx find orgs --level "ADMIN" --brief').strip().split("\n")
        self.assertIn(org_id, org_list)
        res_policies = dxpy.api.org_describe(org_id)['policies']
        self.assertEqual(res_policies["memberListVisibility"], "MEMBER")
        self.assertEqual(res_policies["restrictProjectTransfer"], "MEMBER")

    def test_update_org(self):
        # Create new org
        org_handle = "dx_test_new_org_{t}".format(t=time.time())
        org_id = run('dx new org "Test New Org" --handle {o} --brief'.format(o=org_handle)).strip().split("\n")[0]
        orig_name = dxpy.api.org_describe(org_id)["name"]
        orig_policy = dxpy.api.org_describe(org_id)["policies"]  # default policies = ADMIN

        # test at least 1 argument required
        with self.assertRaises(subprocess.CalledProcessError):
            run('dx update org {o}'.format(o=org_id))

        # test --name flag
        new_name = 'New Org Name'
        run('dx update org {o} --name "New Org Name" --brief'.format(o=org_id))
        res = dxpy.api.org_describe(org_id)["name"]
        self.assertEquals(res, new_name)
        self.assertNotEquals(res, orig_name)

        policy = "MEMBER"
        # test --member-list-visibility flag
        run('dx update org {o} --member-list-visibility {p} --brief'.format(o=org_id, p=policy))
        res = dxpy.api.org_describe(org_id)["policies"]
        self.assertEquals(res["memberListVisibility"], policy)
        self.assertEquals(res["restrictProjectTransfer"], orig_policy["restrictProjectTransfer"])
        self.assertNotEquals(res["memberListVisibility"], orig_policy["memberListVisibility"])

        # test --project-transfer-ability
        run('dx update org {o} --project-transfer-ability {p} --brief'.format(o=org_id, p=policy))
        res = dxpy.api.org_describe(org_id)["policies"]
        self.assertEquals(res["restrictProjectTransfer"], policy)
        self.assertEquals(res["memberListVisibility"], "MEMBER")
        self.assertNotEquals(res["restrictProjectTransfer"], orig_policy["restrictProjectTransfer"])

@unittest.skipUnless(testutil.TEST_WITH_AUTHSERVER,
                     'skipping tests that require a running authserver')
=======
class TestDXClientNewProject(DXTestCase):
    def test_dx_new_project_with_region(self):
        project_id = run("dx new project --brief --region aws:us-east-1 ProjectInUSEast").strip()
        self.assertEquals(dxpy.api.project_describe(project_id, {})['region'], "aws:us-east-1")
        dxpy.api.project_destroy(project_id, {})

        with self.assertRaisesRegexp(subprocess.CalledProcessError, "InvalidInput"):
            run("dx new project --brief --region aws:not-a-region InvalidRegionProject")

    @unittest.skipUnless(testutil.TEST_ISOLATED_ENV,
                         'skipping test that requires presence of test org')
    def test_dx_create_new_project_with_bill_to(self):
        curr_bill_to = dxpy.api.user_describe(dxpy.whoami())['billTo']
        alice_id = "user-000000000000000000000000"
        org_id = "org-piratelabs"
        project_name = "test_dx_create_project"

        # Check that requesting user has allowBillableActivities permission in org
        member_access = dxpy.api.org_get_member_access(org_id, {'user': dxpy.whoami()})
        self.assertTrue(member_access['level'] == 'ADMIN' or member_access['allowBillableActivities'])

        # Check that billTo of requesting user is the requesting user
        dxpy.api.user_update(dxpy.whoami(), {'billTo': alice_id})
        self.assertEquals(dxpy.api.user_describe(dxpy.whoami())['billTo'], alice_id)

        # Create project billTo org
        project_id = run("dx new project {name} --bill-to {billTo} --brief".format(name=project_name,
                         billTo=org_id)).strip()
        self.assertEquals(dxpy.api.project_describe(project_id, {'fields': {'billTo': True}})['billTo'], org_id)
        dxpy.api.project_destroy(project_id)

        # Create project billTo requesting user
        project_id = run("dx new project {name} --bill-to {billTo} --brief".format(name=project_name,
                         billTo=dxpy.whoami())).strip()
        self.assertEquals(dxpy.api.project_describe(project_id, {'fields': {'billTo': True}})['billTo'], dxpy.whoami())
        dxpy.api.project_destroy(project_id)

        # Create project billTo invalid org
        with self.assertSubprocessFailure(stderr_regexp='ResourceNotFound', exit_code=3):
            run("dx new project {name} --bill-to {billTo} --brief".format(name=project_name, billTo='org-invalid'))

        # With user's billTo set to org
        dxpy.api.user_update(dxpy.whoami(), {'billTo': org_id})
        self.assertEqual(dxpy.api.user_describe(dxpy.whoami())['billTo'], org_id)

        project_id = run("dx new project {name} --bill-to {billTo} --brief".format(name=project_name,
                         billTo=dxpy.whoami())).strip()
        self.assertEquals(dxpy.api.project_describe(project_id, {'fields': {'billTo': True}})['billTo'], dxpy.whoami())
        dxpy.api.project_destroy(project_id)

        project_id = run("dx new project {name} --bill-to {billTo} --brief".format(name=project_name,
                         billTo=org_id)).strip()
        self.assertEquals(dxpy.api.project_describe(project_id, {'fields': {'billTo': True}})['billTo'], org_id)
        dxpy.api.project_destroy(project_id)

        # reset original user settings
        dxpy.api.user_update(dxpy.whoami(), {'billTo': curr_bill_to})


@unittest.skipUnless(testutil.TEST_ISOLATED_ENV and testutil.TEST_WITH_AUTHSERVER,
                     'skipping tests that require presence of test org and running authserver')
>>>>>>> 61f94bf0
class TestDXClientNewUser(DXTestCase):

    def _now(self):
        return str(int(time.time()))

    def _assert_user_desc(self, user_id, exp_user_desc):
        user_desc = dxpy.api.user_describe(user_id)
        for field in exp_user_desc:
            self.assertEqual(user_desc[field], exp_user_desc[field])

    def setUp(self):
        self.org_id = "org-piratelabs"
        super(TestDXClientNewUser, self).setUp()

    def tearDown(self):
        super(TestDXClientNewUser, self).tearDown()

    def test_create_user_account_and_set_bill_to_negative(self):
        username, email = generate_unique_username_email()
        first = "Asset"
        cmd = "dx new user"

        called_process_error_opts = [
            "",
            "--username {u}".format(u=username),
            "--email {e}".format(e=email),
            "--username {u} --email {e} --first {f} \
                --token-duration {t}".format(u=username, e=email, f=first,
                                             t="not_an_int"),
        ]
        for invalid_opts in called_process_error_opts:
            with self.assertRaises(subprocess.CalledProcessError):
                run(" ".join([cmd, invalid_opts]))

        dx_api_error_opts = [
            "--username {u} --email {e}".format(u=username, e=email),
            "--username {u} --email bad_email".format(u=username),
            "--username bu --email {e}".format(e=email),
            "--username {u} --email {e} --first {f} --org does_not_exist --set-bill-to".format(
                u=username, e=email, f=first),
        ]
        for invalid_opts in dx_api_error_opts:
            with self.assertRaisesRegexp(subprocess.CalledProcessError,
                                         "DXAPIError"):
                run(" ".join([cmd, invalid_opts]))

        resource_not_found_opts = [
            "--username {u} --email {e} --first {f} --org does_not_exist".format(
                u=username, e=email, f=first),
        ]
        for invalid_opts in resource_not_found_opts:
            with self.assertRaisesRegexp(subprocess.CalledProcessError,
                                         "ResourceNotFound"):
                run(" ".join([cmd, invalid_opts]))

        dx_cli_error_opts = [
            "--username {u} --email {e} --first {f} --level MEMBER".format(
                u=username, e=email, f=first),
            "--username {u} --email {e} --first {f} --set-bill-to".format(
                u=username, e=email, f=first),
            "--username {u} --email {e} --first {f} --allow-billable-activities".format(
                u=username, e=email, f=first),
            "--username {u} --email {e} --first {f} --no-app-access".format(
                u=username, e=email, f=first),
            "--username {u} --email {e} --first {f} --project-access VIEW".format(
                u=username, e=email, f=first),
            "--username {u} --email {e} --first {f} --no-email".format(
                u=username, e=email, f=first),
        ]
        for invalid_opts in dx_cli_error_opts:
            with self.assertRaisesRegexp(subprocess.CalledProcessError,
                                         "DXCLIError"):
                run(" ".join([cmd, invalid_opts]))


    def test_self_signup_negative(self):
        # How to unset context?
        pass

    def test_create_user_account_only(self):
        first = "Asset"
        last = "The"
        middle = "T."
        cmd = "dx new user"

        # Basic with first name only.
        username, email = generate_unique_username_email()
        user_id = run("{cmd} --username {u} --email {e} --first {f} --brief".format(
                      cmd=cmd, u=username, e=email, f=first)).strip()
        self._assert_user_desc(user_id, {"first": first})

        # Basic with last name only.
        username, email = generate_unique_username_email()
        user_id = run("{cmd} --username {u} --email {e} --last {l} --brief".format(
                      cmd=cmd, u=username, e=email, l=last)).strip()
        self._assert_user_desc(user_id, {"last": last})

        # Basic with all options we can verify.
        # TODO: Test --token-duration and --occupation.
        username, email = generate_unique_username_email()
        user_id = run("{cmd} --username {u} --email {e} --first {f} --middle {m} --last {l} --brief".format(
                      cmd=cmd, u=username, e=email, f=first, m=middle,
                      l=last)).strip()
        self._assert_user_desc(user_id, {"first": first,
                                         "last": last,
                                         "middle": middle})

    def test_create_user_account_and_invite_to_org(self):
        # TODO: Test --no-email flag.

        first = "Asset"
        cmd = "dx new user"

        # Grant default org membership level and permission flags.
        username, email = generate_unique_username_email()
        user_id = run("{cmd} --username {u} --email {e} --first {f} --org {o} --brief".format(
                      cmd=cmd, u=username, e=email, f=first,
                      o=self.org_id)).strip()
        self._assert_user_desc(user_id, {"first": first})
        exp = {
            "level": "MEMBER",
            "allowBillableActivities": False,
            "appAccess": True,
            "projectAccess": "CONTRIBUTE",
            "user": user_id
        }
        res = dxpy.api.org_get_member_access(self.org_id, {"user": user_id})
        self.assertDictContainsSubset(exp, res)

        # Grant custom org membership level and permission flags.
        username, email = generate_unique_username_email()
        user_id = run("{cmd} --username {u} --email {e} --first {f} --org {o} --level {l} --allow-billable-activities --no-app-access --project-access {pa} --brief".format(
                      cmd=cmd, u=username, e=email, f=first,
                      o=self.org_id, l="MEMBER", pa="VIEW")).strip()
        self._assert_user_desc(user_id, {"first": first})
        exp = {
            "level": "MEMBER",
            "allowBillableActivities": True,
            "appAccess": False,
            "projectAccess": "VIEW",
            "user": user_id
        }
        res = dxpy.api.org_get_member_access(self.org_id, {"user": user_id})
        self.assertDictContainsSubset(exp, res)

        # Grant ADMIN org membership level; ignore all other org permission
        # options.
        username, email = generate_unique_username_email()
        user_id = run("{cmd} --username {u} --email {e} --first {f} --org {o} --level {l} --no-app-access --project-access {pa} --brief".format(
                      cmd=cmd, u=username, e=email, f=first,
                      o=self.org_id, l="ADMIN", pa="VIEW")).strip()
        self._assert_user_desc(user_id, {"first": first})
        exp = {
            "level": "ADMIN",
            "user": user_id
        }
        res = dxpy.api.org_get_member_access(self.org_id, {"user": user_id})
        self.assertEqual(exp, res)

    def test_create_user_account_and_set_bill_to(self):
        first = "Asset"
        cmd = "dx new user --set-bill-to"  # Set --set-bill-to option.

        # --allow-billable-activities is implied; grant custom org membership
        # level and other permission flags.
        username, email = generate_unique_username_email()
        user_id = run("{cmd} --username {u} --email {e} --first {f} --org {o} --level {l} --project-access {pa} --brief".format(
                      cmd=cmd, u=username, e=email, f=first,
                      o=self.org_id, l="MEMBER", pa="VIEW")).strip()
        self._assert_user_desc(user_id, {"first": first})
        exp = {
            "level": "MEMBER",
            "allowBillableActivities": True,
            "appAccess": True,
            "projectAccess": "VIEW",
            "user": user_id
        }
        res = dxpy.api.org_get_member_access(self.org_id, {"user": user_id})
        self.assertDictContainsSubset(exp, res)

        # Grant ADMIN org membership level.
        username, email = generate_unique_username_email()
        user_id = run("{cmd} --username {u} --email {e} --first {f} --org {o} --level ADMIN --brief".format(
                      cmd=cmd, u=username, e=email, f=first,
                      o=self.org_id)).strip()
        self._assert_user_desc(user_id, {"first": first})
        exp = {
            "level": "ADMIN",
            "user": user_id
        }
        res = dxpy.api.org_get_member_access(self.org_id, {"user": user_id})
        self.assertEqual(exp, res)


@unittest.skipUnless(testutil.TEST_ISOLATED_ENV,
                     'skipping tests that require presence of test user and org')
class TestDXClientMembership(DXTestCase):

    def _add_user(self, user_id):
        dxpy.api.org_invite(self.org_id,
                            {"invitee": user_id, "level": "ADMIN"})

    def _remove_user(self, user_id):
        dxpy.api.org_remove_member(self.org_id, {"user": user_id})

        with self.assertRaises(DXAPIError):
            self._org_get_member_access(user_id)

    def _org_get_member_access(self, user_id):
        return dxpy.api.org_get_member_access(self.org_id, {"user": user_id})

    def setUp(self):
        # Bob.
        self.username = "000000000000000000000001"
        self.user_id = "user-" + self.username

        # ADMIN: Alice.
        self.org_id = "org-piratelabs"

        super(TestDXClientMembership, self).setUp()

    def tearDown(self):
        self._remove_user(self.user_id)
        super(TestDXClientMembership, self).tearDown()

    def test_add_membership_default(self):
        cmd = "dx add member {o} {u} --level {l}"

        run(cmd.format(o=self.org_id, u=self.username, l="ADMIN"))
        exp_membership = {"user": self.user_id, "level": "ADMIN"}
        membership = self._org_get_member_access(self.user_id)
        self.assertEqual(membership, exp_membership)

        self._remove_user(self.user_id)

        run(cmd.format(o=self.org_id, u=self.username, l="MEMBER"))
        exp_membership = {"user": self.user_id, "level": "MEMBER",
                          "allowBillableActivities": False,
                          "appAccess": True,
                          "projectAccess": "CONTRIBUTE"}
        self.assertDictContainsSubset(exp_membership, self._org_get_member_access(self.user_id))

    def test_add_membership_with_options(self):
        cmd = "dx add member {o} {u} --level {l}"

        run("{cmd} --no-app-access --project-access NONE".format(
            cmd=cmd.format(o=self.org_id, u=self.username, l="ADMIN")))
        exp_membership = {"user": self.user_id, "level": "ADMIN"}
        membership = self._org_get_member_access(self.user_id)
        self.assertEqual(membership, exp_membership)

        self._remove_user(self.user_id)

        run("{cmd} --allow-billable-activities --no-app-access --project-access NONE".format(
            cmd=cmd.format(o=self.org_id, u=self.username, l="MEMBER")))
        exp_membership = {"user": self.user_id, "level": "MEMBER",
                          "allowBillableActivities": True,
                          "appAccess": False,
                          "projectAccess": "NONE"}
        self.assertDictContainsSubset(exp_membership, self._org_get_member_access(self.user_id))

    def test_add_membership_negative(self):
        cmd = "dx add member"

        called_process_error_opts = [
            "",
            "some_username --level ADMIN",
            "org-foo --level ADMIN",
            "org-foo some_username",
        ]
        for invalid_opts in called_process_error_opts:
            with self.assertRaises(subprocess.CalledProcessError):
                run(" ".join([cmd, invalid_opts]))

        self._add_user(self.user_id)

        # Cannot add a user who is already a member of the org.
        with self.assertRaisesRegexp(subprocess.CalledProcessError,
                                     "DXCLIError"):
            run(" ".join([cmd, self.org_id, self.username, "--level ADMIN"]))

    def test_remove_membership_default(self):
        self._add_user(self.user_id)

        exp_membership = {"user": self.user_id, "level": "ADMIN"}
        membership = self._org_get_member_access(self.user_id)
        self.assertEqual(membership, exp_membership)

        run("dx remove member {o} {u} -y".format(o=self.org_id,
                                                 u=self.username))

        with self.assertRaisesRegexp(DXAPIError, "404"):
            self._org_get_member_access(self.user_id)

    def test_remove_membership_interactive_conf(self):
        self._add_user(self.user_id)

        exp_membership = {"user": self.user_id, "level": "ADMIN"}
        membership = self._org_get_member_access(self.user_id)
        self.assertEqual(membership, exp_membership)

        dx_rm_member_int = pexpect.spawn("dx remove member {o} {u}".format(
            o=self.org_id, u=self.username), logfile=sys.stderr)
        dx_rm_member_int.expect("Please confirm")
        dx_rm_member_int.sendline("")
        dx_rm_member_int.expect("Please confirm")

        membership = self._org_get_member_access(self.user_id)
        self.assertEqual(membership, exp_membership)

        dx_rm_member_int = pexpect.spawn("dx remove member {o} {u}".format(
            o=self.org_id, u=self.username), logfile=sys.stderr)
        dx_rm_member_int.expect("Please confirm")
        dx_rm_member_int.sendintr()

        membership = self._org_get_member_access(self.user_id)
        self.assertEqual(membership, exp_membership)

        dx_rm_member_int = pexpect.spawn("dx remove member {o} {u}".format(
            o=self.org_id, u=self.username), logfile=sys.stderr)
        dx_rm_member_int.expect("Please confirm")
        dx_rm_member_int.sendline("n")
        dx_rm_member_int.expect("Aborting removal")

        membership = self._org_get_member_access(self.user_id)
        self.assertEqual(membership, exp_membership)

        dx_rm_member_int = pexpect.spawn("dx remove member {o} {u}".format(
            o=self.org_id, u=self.username))
        dx_rm_member_int.logfile = sys.stdout
        dx_rm_member_int.expect("Please confirm")
        dx_rm_member_int.sendline("y")
        dx_rm_member_int.expect("Removed user-{u}".format(u=self.username))

    def test_remove_membership_interactive_conf_format(self):
        self._add_user(self.user_id)

        exp_membership = {"user": self.user_id, "level": "ADMIN"}
        membership = self._org_get_member_access(self.user_id)
        self.assertEqual(membership, exp_membership)

        project_id_1 = "project-000000000000000000000001"
        prev_bill_to_1 = dxpy.api.project_describe(project_id_1, {"fields": {"billTo": True}})["billTo"]
        dxpy.api.project_update(project_id_1, {"billTo": self.org_id})
        project_permissions = dxpy.api.project_describe(project_id_1, {"fields": {"permissions": True}})["permissions"]
        self.assertEqual(project_permissions[self.user_id], "VIEW")

        project_id_2 = "project-000000000000000000000002"
        prev_bill_to_2 = dxpy.api.project_describe(project_id_2, {"fields": {"billTo": True}})["billTo"]
        dxpy.api.project_update(project_id_2, {"billTo": self.org_id})
        dxpy.api.project_invite(project_id_2, {"invitee": self.user_id, "level": "ADMINISTER"})
        project_permissions = dxpy.api.project_describe(project_id_2, {"fields": {"permissions": True}})["permissions"]
        self.assertEqual(project_permissions[self.user_id], "ADMINISTER")

        dx_rm_member_int = pexpect.spawn("dx remove member {o} {u}".format(
            o=self.org_id, u=self.username))
        dx_rm_member_int.logfile = sys.stdout
        dx_rm_member_int.expect("Please confirm")
        dx_rm_member_int.sendline("y")
        dx_rm_member_int.expect("Removed user-{u}".format(u=self.username))
        dx_rm_member_int.expect("Removed user-{u} from the following projects:".format(
            u=self.username))
        dx_rm_member_int.expect("\t" + project_id_1)
        dx_rm_member_int.expect("\t" + project_id_2)
        dx_rm_member_int.expect("Removed user-{u} from the following apps:".format(
            u=self.username))
        dx_rm_member_int.expect("None")

        dxpy.api.project_update(project_id_1, {"billTo": prev_bill_to_1})
        dxpy.api.project_update(project_id_2, {"billTo": prev_bill_to_2})

    def test_remove_membership_negative(self):
        cmd = "dx remove member"

        # Cannot remove a user who is not currently a member of the org.
        with self.assertRaisesRegexp(subprocess.CalledProcessError,
                                     "ResourceNotFound"):
            run(" ".join([cmd, self.org_id, self.username]))

        called_process_error_opts = [
            "",
            "some_username",
            "org-foo",
        ]
        for invalid_opts in called_process_error_opts:
            with self.assertRaises(subprocess.CalledProcessError):
                run(" ".join([cmd, invalid_opts]))

    def test_update_membership_default(self):
        self._add_user(self.user_id)

        exp_membership = {"user": self.user_id, "level": "ADMIN"}
        membership = self._org_get_member_access(self.user_id)
        self.assertEqual(membership, exp_membership)

        run("dx update member {o} {u} --level MEMBER --allow-billable-activities false --project-access VIEW --app-access true".format(
            o=self.org_id, u=self.username))
        exp_membership = {"user": self.user_id, "level": "MEMBER",
                          "allowBillableActivities": False,
                          "projectAccess": "VIEW", "appAccess": True}
        self.assertDictContainsSubset(exp_membership, self._org_get_member_access(self.user_id))

    def test_update_membership_negative(self):
        cmd = "dx update member"

        # Cannot update the membership of a user who is not currently a member
        # of the org.
        with self.assertRaisesRegexp(subprocess.CalledProcessError,
                                     "ResourceNotFound"):
            run(" ".join([cmd, self.org_id, self.username, "--level ADMIN"]))

        called_process_error_opts = [
            "",
            "some_username --level ADMIN",
            "org-foo --level ADMIN",
            "org-foo some_username",
            "org-foo some_username --level NONE",
        ]
        for invalid_opts in called_process_error_opts:
            with self.assertRaises(subprocess.CalledProcessError):
                run(" ".join([cmd, invalid_opts]))

    def test_add_update_remove_membership(self):
        cmd = "dx add member {o} {u} --level {l} --project-access UPLOAD"
        run(cmd.format(o=self.org_id, u=self.username, l="MEMBER"))
        exp_membership = {"user": self.user_id, "level": "MEMBER",
                          "allowBillableActivities": False,
                          "appAccess": True,
                          "projectAccess": "UPLOAD"}
        self.assertDictContainsSubset(exp_membership, self._org_get_member_access(self.user_id))

        cmd = "dx update member {o} {u} --level MEMBER --allow-billable-activities true"
        run(cmd.format(o=self.org_id, u=self.username))
        exp_membership = {"user": self.user_id, "level": "MEMBER",
                          "allowBillableActivities": True,
                          "appAccess": True,
                          "projectAccess": "UPLOAD"}
        self.assertDictContainsSubset(exp_membership, self._org_get_member_access(self.user_id))

        cmd = "dx update member {o} {u} --level ADMIN"
        run(cmd.format(o=self.org_id, u=self.username))
        exp_membership = {"user": self.user_id, "level": "ADMIN"}
        membership = self._org_get_member_access(self.user_id)
        self.assertEqual(membership, exp_membership)

        cmd = "dx update member {o} {u} --level MEMBER --allow-billable-activities true --project-access CONTRIBUTE --app-access false"
        run(cmd.format(o=self.org_id, u=self.username))
        exp_membership = {"user": self.user_id, "level": "MEMBER",
                          "allowBillableActivities": True,
                          "appAccess": False,
                          "projectAccess": "CONTRIBUTE"}
        self.assertDictContainsSubset(exp_membership, self._org_get_member_access(self.user_id))

        cmd = "dx remove member {o} {u} -y"
        run(cmd.format(o=self.org_id, u=self.username))

        with self.assertRaisesRegexp(DXAPIError, "404"):
            self._org_get_member_access(self.user_id)


@unittest.skipUnless(testutil.TEST_HTTP_PROXY,
                     'skipping HTTP Proxy support test that needs squid3')
class TestHTTPProxySupport(DXTestCase):
    def setUp(self):
        squid_wd = os.path.join(os.path.dirname(__file__), 'http_proxy')
        self.proxy_process = subprocess.Popen(['squid3', '-N', '-f', 'squid.conf'], cwd=squid_wd)
        time.sleep(1)

        print("Waiting for squid to come up...")
        t = 0
        while True:
            try:
                if requests.get("http://localhost:3129").status_code == requests.codes.bad_request:
                    if self.proxy_process.poll() is not None:
                        # Got a response on port 3129, but our proxy
                        # quit with an error, so it must be another
                        # process.
                        raise Exception("Tried launching squid, but port 3129 is already bound")
                    print("squid is up")
                    break
            except requests.exceptions.RequestException:
                pass
            time.sleep(0.5)
            t += 1
            if t > 16:
                raise Exception("Failed to launch Squid")

        self.proxy_env_no_auth = os.environ.copy()
        self.proxy_env_no_auth["HTTP_PROXY"] = "http://localhost:3129"
        self.proxy_env_no_auth["HTTPS_PROXY"] = "http://localhost:3129"

        self.proxy_env = os.environ.copy()
        self.proxy_env["HTTP_PROXY"] = "http://proxyuser:proxypassword@localhost:3129"
        self.proxy_env["HTTPS_PROXY"] = "http://proxyuser:proxypassword@localhost:3129"

    def test_proxy(self):
        run("dx find projects", env=self.proxy_env)
        with self.assertSubprocessFailure(stderr_regexp="407 Proxy Authentication Required"):
            run("dx find projects", env=self.proxy_env_no_auth)

    def tearDown(self):
        self.proxy_process.terminate()


class TestDXBuildApp(DXTestCase):
    def setUp(self):
        super(TestDXBuildApp, self).setUp()
        self.temp_file_path = tempfile.mkdtemp()

    def tearDown(self):
        shutil.rmtree(self.temp_file_path)
        super(TestDXBuildApp, self).tearDown()

    def run_and_assert_stderr_matches(self, cmd, stderr_regexp):
        with self.assertSubprocessFailure(stderr_regexp=stderr_regexp, exit_code=28):
            run(cmd + ' && exit 28')

    def write_app_directory(self, app_name, dxapp_str, code_filename=None, code_content="\n"):
        # Note: if called twice with the same app_name, will overwrite
        # the dxapp.json and code file (if specified) but will not
        # remove any other files that happened to be present
        try:
            os.mkdir(os.path.join(self.temp_file_path, app_name))
        except OSError as e:
            if e.errno != 17: # directory already exists
                raise e
        if dxapp_str is not None:
            with open(os.path.join(self.temp_file_path, app_name, 'dxapp.json'), 'wb') as manifest:
                manifest.write(dxapp_str.encode())
        if code_filename:
            with open(os.path.join(self.temp_file_path, app_name, code_filename), 'w') as code_file:
                code_file.write(code_content)
        return os.path.join(self.temp_file_path, app_name)

    def test_help_without_security_context(self):
        env = override_environment(DX_SECURITY_CONTEXT=None, DX_APISERVER_HOST=None,
                                  DX_APISERVER_PORT=None, DX_APISERVER_PROTOCOL=None)
        run("dx build -h", env=env)

    def test_accepts_semver(self):
        self.assertTrue(dx_build_app.APP_VERSION_RE.match('3.1.41') is not None)
        self.assertTrue(dx_build_app.APP_VERSION_RE.match('3.1.41-rc.1') is not None)
        self.assertFalse(dx_build_app.APP_VERSION_RE.match('3.1.41-rc.1.') is not None)
        self.assertFalse(dx_build_app.APP_VERSION_RE.match('3.1.41-rc..1') is not None)
        self.assertTrue(dx_build_app.APP_VERSION_RE.match('22.0.999+git.abcdef') is not None)
        self.assertFalse(dx_build_app.APP_VERSION_RE.match('22.0.999+git.abcdef$') is not None)
        self.assertFalse(dx_build_app.APP_VERSION_RE.match('22.0.999+git.abcdef.') is not None)
        self.assertTrue(dx_build_app.APP_VERSION_RE.match('22.0.999-rc.1+git.abcdef') is not None)

    def test_version_suffixes(self):
        app_spec = {
            "name": "test_versioning_åpp",
            "dxapi": "1.0.0",
            "runSpec": {"file": "code.py", "interpreter": "python2.7"},
            "inputSpec": [],
            "outputSpec": [],
            "version": "1.0.0"
            }
        app_dir = self.write_app_directory("test_versioning_app", json.dumps(app_spec), "code.py")
        self.assertTrue(dx_build_app._get_version_suffix(app_dir, '1.0.0').startswith('+build.'))
        self.assertTrue(dx_build_app._get_version_suffix(app_dir, '1.0.0+git.abcdef')
                        .startswith('.build.'))

    def test_build_applet(self):
        app_spec = {
            "name": "minimal_applet",
            "dxapi": "1.0.0",
            "runSpec": {"file": "code.py", "interpreter": "python2.7"},
            "inputSpec": [],
            "outputSpec": [],
            "version": "1.0.0"
            }
        app_dir = self.write_app_directory("minimal_åpplet", json.dumps(app_spec), "code.py")
        new_applet = json.loads(run("dx build --json " + app_dir))
        applet_describe = json.loads(run("dx describe --json " + new_applet["id"]))
        self.assertEqual(applet_describe["class"], "applet")
        self.assertEqual(applet_describe["id"], applet_describe["id"])
        self.assertEqual(applet_describe["name"], "minimal_applet")

    def test_dx_build_applet_dxapp_json_created_with_makefile(self):
        app_name = "nodxapp_applet"
        app_dir = self.write_app_directory(app_name, None, "code.py")
        app_spec = {
            "name": app_name,
            "dxapi": "1.0.0",
            "runSpec": {"file": "code.py", "interpreter": "python2.7"},
            "inputSpec": [],
            "outputSpec": [],
            "version": "1.0.0"
            }
        makefile_str = "dxapp.json:\n\tcp temp_dxapp.json dxapp.json\n"
        with open(os.path.join(app_dir, 'temp_dxapp.json'), 'wb') as manifest:
            manifest.write(json.dumps(app_spec).encode())
        with open(os.path.join(app_dir, "Makefile"), 'w') as makefile:
            makefile.write(makefile_str)
        run("dx build " + app_dir)

    def test_dx_build_applet_no_app_linting(self):
        run("dx clearenv")

        # Case: Missing title, summary, description.
        app_spec = {
            "name": "dx_build_applet_missing_fields",
            "dxapi": "1.0.0",
            "runSpec": {"file": "code.py", "interpreter": "python2.7"},
            "inputSpec": [],
            "outputSpec": [],
            "version": "1.0.0",
            "categories": ["Annotation"]
            }
        app_dir = self.write_app_directory("dx_build_applet_missing_fields", json.dumps(app_spec), "code.py")
        args = ['dx', 'build', app_dir]
        p = subprocess.Popen(args, stderr=subprocess.PIPE)
        out, err = p.communicate()
        self.assertFalse(err.startswith("WARNING"))

        # Case: Usage of period at end of summary.
        app_spec = {
            "name": "dx_build_applet_summary_with_period",
            "dxapi": "1.0.0",
            "runSpec": {"file": "code.py", "interpreter": "python2.7"},
            "inputSpec": [],
            "outputSpec": [],
            "version": "1.0.0",
            "title": "Title",
            "summary": "Summary without period",
            "description": "Description with period.",
            "categories": ["Annotation"]
            }
        app_dir = self.write_app_directory("dx_build_applet_summary_with_period", json.dumps(app_spec), "code.py")
        args = ['dx', 'build', app_dir]
        p = subprocess.Popen(args, stderr=subprocess.PIPE)
        out, err = p.communicate()
        self.assertFalse(err.startswith("WARNING"))

        # Case: Usage of unknown categories.
        unknown_category = "asdf1234"
        app_spec = {
            "name": "dx_build_applet_unknown_cat",
            "dxapi": "1.0.0",
            "runSpec": {"file": "code.py", "interpreter": "python2.7"},
            "inputSpec": [],
            "outputSpec": [],
            "version": "1.0.0",
            "title": "Title",
            "summary": "Summary without period",
            "description": "Description without period",
            "categories": [unknown_category]
            }
        app_dir = self.write_app_directory("dx_build_applet_unknown_cat", json.dumps(app_spec), "code.py")
        args = ['dx', 'build', app_dir]
        p = subprocess.Popen(args, stderr=subprocess.PIPE)
        out, err = p.communicate()
        self.assertFalse(err.startswith("WARNING"))

    def test_build_applet_dry_run(self):
        app_spec = {
            "name": "minimal_applet_dry_run",
            "dxapi": "1.0.0",
            "runSpec": {"file": "code.py", "interpreter": "python2.7"},
            "inputSpec": [],
            "outputSpec": [],
            "version": "1.0.0"
            }
        app_dir = self.write_app_directory("minimal_applet_dry_run", json.dumps(app_spec), "code.py")
        with self.assertSubprocessFailure(stderr_regexp='cannot be specified together', exit_code=2):
            run("dx build --dry-run " + app_dir + " --run -y --brief")
        run("dx build --dry-run " + app_dir)
        self.assertEqual(len(list(dxpy.find_data_objects(name="minimal_applet_dry_run"))), 0)

    @unittest.skipUnless(testutil.TEST_RUN_JOBS, 'skipping test that would run jobs')
    def test_build_applet_and_run_immediately(self):
        app_spec = {
            "name": "minimal_applet_to_run",
            "dxapi": "1.0.0",
            "runSpec": {"file": "code.py", "interpreter": "python2.7"},
            "inputSpec": [],
            "outputSpec": [],
            "version": "1.0.0"
            }
        app_dir = self.write_app_directory("minimal_åpplet_to_run", json.dumps(app_spec), "code.py")
        job_id = run("dx build " + app_dir + ' --run -y --brief').strip()
        job_desc = json.loads(run('dx describe --json ' + job_id))
        # default priority should be high for running after building
        # an applet
        self.assertEqual(job_desc['name'], 'minimal_applet_to_run')
        self.assertEqual(job_desc['priority'], 'high')

        # if priority is explicitly requested as normal, it should be
        # honored
        job_id = run("dx build -f " + app_dir + ' --run --priority normal -y --brief').strip()
        job_desc = json.loads(run('dx describe --json ' + job_id))
        self.assertEqual(job_desc['name'], 'minimal_applet_to_run')
        self.assertEqual(job_desc['priority'], 'normal')

    @unittest.skipUnless(testutil.TEST_RUN_JOBS, 'skipping test that would run jobs')
    def test_remote_build_applet_and_run_immediately(self):
        app_spec = {
            "name": "minimal_remote_build_applet_to_run",
            "dxapi": "1.0.0",
            "runSpec": {"file": "code.py", "interpreter": "python2.7"},
            "inputSpec": [],
            "outputSpec": [],
            "version": "1.0.0"
            }
        app_dir = self.write_app_directory("minimal_remote_build_åpplet_to_run", json.dumps(app_spec),
                                           "code.py")
        job_name = ("remote_build_test_run_" + str(int(time.time() * 1000)) + "_" +
                    str(random.randint(0, 1000)))
        run("dx build --remote " + app_dir + " --run -y --name=" + job_name)
        resulting_jobs = list(dxpy.find_executions(name=job_name, project=self.project, return_handler=True))
        self.assertEqual(1, len(resulting_jobs))
        self.assertEqual('minimal_remote_build_applet_to_run',
                         resulting_jobs[0].describe()['executableName'])

    @unittest.skipUnless(testutil.TEST_RUN_JOBS and testutil.TEST_ISOLATED_ENV,
                         'skipping test that would create apps and run jobs')
    def test_remote_build_app(self):
        app_spec = {
            "name": "minimal_remote_build_app",
            "dxapi": "1.0.0",
            "runSpec": {"file": "code.py", "interpreter": "python2.7"},
            "inputSpec": [],
            "outputSpec": [],
            "version": "1.0.0"
            }
        app_dir = self.write_app_directory("minimal_remote_build_åpp", json.dumps(app_spec), "code.py")
        run("dx build --remote --app " + app_dir)

    def test_remote_build_app_and_run_immediately(self):
        app_spec = {
            "name": "minimal_remote_build_app_to_run",
            "dxapi": "1.0.0",
            "runSpec": {"file": "code.py", "interpreter": "python2.7"},
            "inputSpec": [],
            "outputSpec": [],
            "version": "1.0.0"
            }
        app_dir = self.write_app_directory("minimal_remote_build_åpp_to_run", json.dumps(app_spec),
                                           "code.py")
        # Not supported yet
        with self.assertSubprocessFailure(stderr_regexp='cannot all be specified together', exit_code=2):
            run("dx build --remote --app " + app_dir + " --run --yes")

    def test_build_applet_warnings(self):
        app_spec = {
            "title": "title",
            "summary": "a summary sentence.",
            "description": "foo",
            "dxapi": "1.0.0",
            "runSpec": {"file": "code.py", "interpreter": "python2.7"},
            "inputSpec": [{"name": "34", "class": "int"}],
            "outputSpec": [{"name": "92", "class": "string"}],
            "version": "1.0.0",
            "categories": ["foo", "Import", "Export"]
            }
        app_dir = self.write_app_directory("test_build_åpplet_warnings", json.dumps(app_spec), "code.py")
        with open(os.path.join(app_dir, 'Readme.md'), 'w') as readme:
            readme.write('a readme file')
        applet_expected_warnings = ["missing a name",
                                    'input 0 has illegal name',
                                    'output 0 has illegal name']
        applet_unexpected_warnings = ["should be all lowercase",
                                      "does not match containing directory",
                                      "missing a title",
                                      "missing a summary",
                                      "should be a short phrase not ending in a period",
                                      "missing a description",
                                      '"description" field shadows file',
                                      '"description" field should be written in complete sentences',
                                      'unrecognized category',
                                      'should end in "Importer"',
                                      'should end in "Exporter"',
                                      "should be semver compliant"]
        try:
            run("dx build " + app_dir)
            self.fail("dx build invocation should have failed because of bad IO spec")
        except subprocess.CalledProcessError as err:
            for warning in applet_expected_warnings:
                self.assertIn(warning, err.stderr)
            for warning in applet_unexpected_warnings:
                self.assertNotIn(warning, err.stderr)

        # some more errors
        app_spec = {
            "dxapi": "1.0.0",
            "runSpec": {"file": "code.py"}
            }
        app_dir = self.write_app_directory("test_build_second_åpplet_warnings", json.dumps(app_spec), "code.py")
        with self.assertSubprocessFailure(stderr_regexp='interpreter field was not present'):
            run("dx build " + app_dir)

    @unittest.skipUnless(testutil.TEST_ISOLATED_ENV,
                         'skipping test that would create apps')
    def test_build_app_warnings(self):
        app_spec = {
            "name": "Foo",
            "dxapi": "1.0.0",
            "runSpec": {"file": "code.py", "interpreter": "python2.7"},
            "inputSpec": [],
            "outputSpec": [],
            "version": "foo"
            }
        app_dir = self.write_app_directory("test_build_app_warnings", json.dumps(app_spec), "code.py")
        app_unexpected_warnings = ["missing a name",
                                   "should be a short phrase not ending in a period",
                                   '"description" field shadows file',
                                   '"description" field should be written in complete sentences',
                                   'unrecognized category',
                                   'should end in "Importer"',
                                   'should end in "Exporter"',
                                   'input 0 has illegal name',
                                   'output 0 has illegal name']
        app_expected_warnings = ["should be all lowercase",
                                 "does not match containing directory",
                                 "missing a title",
                                 "missing a summary",
                                 "missing a description",
                                 "should be semver compliant"]
        try:
            # Expect "dx build" to succeed, exit with error code to
            # grab stderr.
            run("dx build --app " + app_dir + " && exit 28")
        except subprocess.CalledProcessError as err:
            self.assertEqual(err.returncode, 28)
            for warning in app_unexpected_warnings:
                self.assertNotIn(warning, err.stderr)
            for warning in app_expected_warnings:
                self.assertIn(warning, err.stderr)

    def test_get_applet(self):
        # TODO: not sure why self.assertEqual doesn't consider
        # assertEqual to pass unless the strings here are unicode strings
        app_spec = {
            "name": "get_applet",
            "dxapi": "1.0.0",
            "runSpec": {"file": "code.py", "interpreter": "python2.7"},
            "inputSpec": [{"name": "in1", "class": "file"}],
            "outputSpec": [{"name": "out1", "class": "file"}],
            "description": "Description\n",
            "developerNotes": "Developer notes\n",
            "types": ["Foo"],
            "tags": ["bar"],
            "properties": {"sample_id": "123456"},
            "details": {"key1": "value1"},
            }
        # description and developerNotes should be un-inlined back to files
        output_app_spec = dict((k, v) for (k, v) in app_spec.iteritems() if k not in ('description',
                                                                                      'developerNotes'))
        output_app_spec["runSpec"] = {"file": "src/code.py", "interpreter": "python2.7"}

        app_dir = self.write_app_directory("get_åpplet", json.dumps(app_spec), "code.py",
                                           code_content="import os\n")
        os.mkdir(os.path.join(app_dir, "resources"))
        with open(os.path.join(app_dir, "resources", "resources_file"), 'w') as f:
            f.write('content\n')
        new_applet_id = json.loads(run("dx build --json " + app_dir))["id"]
        with chdir(tempfile.mkdtemp()):
            run("dx get " + new_applet_id)
            self.assertTrue(os.path.exists("get_applet"))
            self.assertTrue(os.path.exists(os.path.join("get_applet", "dxapp.json")))

            output_json = json.load(open(os.path.join("get_applet", "dxapp.json")))
            self.assertEqual(output_app_spec, output_json)

            self.assertEqual("Description\n", open(os.path.join("get_applet", "Readme.md")).read())
            self.assertEqual("Developer notes\n",
                             open(os.path.join("get_applet", "Readme.developer.md")).read())
            self.assertEqual("import os\n", open(os.path.join("get_applet", "src", "code.py")).read())

            self.assertEqual("content\n",
                             open(os.path.join("get_applet", "resources", "resources_file")).read())

            # Target applet does not exist
            with self.assertSubprocessFailure(stderr_regexp='Unable to resolve', exit_code=3):
                run("dx get path_does_not_exist")

            # -o dest (dest does not exist yet)
            run("dx get -o dest get_applet")
            self.assertTrue(os.path.exists("dest"))
            self.assertTrue(os.path.exists(os.path.join("dest", "dxapp.json")))

            # -o -
            with self.assertSubprocessFailure(stderr_regexp='cannot be dumped to stdout', exit_code=3):
                run("dx get -o - " + new_applet_id)

            # -o dir (such that dir/applet_name is empty)
            os.mkdir('destdir')
            os.mkdir(os.path.join('destdir', 'get_applet'))
            run("dx get -o destdir get_applet") # Also tests getting by name
            self.assertTrue(os.path.exists(os.path.join("destdir", "get_applet", "dxapp.json")))

            # -o dir (such that dir/applet_name is not empty)
            os.mkdir('destdir_nonempty')
            os.mkdir(os.path.join('destdir_nonempty', 'get_applet'))
            with open(os.path.join('destdir_nonempty', 'get_applet', 'myfile'), 'w') as f:
                f.write('content')
            with self.assertSubprocessFailure(stderr_regexp='is an existing directory', exit_code=3):
                run("dx get -o destdir_nonempty get_applet")

            # -o dir (such that dir/applet_name is a file)
            os.mkdir('destdir_withfile')
            with open(os.path.join('destdir_withfile', 'get_applet'), 'w') as f:
                f.write('content')
            with self.assertSubprocessFailure(stderr_regexp='already exists', exit_code=3):
                run("dx get -o destdir_withfile get_applet")

            # -o dir --overwrite (such that dir/applet_name is a file)
            os.mkdir('destdir_withfile_force')
            with open(os.path.join('destdir_withfile_force', 'get_applet'), 'w') as f:
                f.write('content')
            run("dx get --overwrite -o destdir_withfile_force get_applet")
            self.assertTrue(os.path.exists(os.path.join("destdir_withfile_force", "get_applet",
                                                        "dxapp.json")))

            # -o file
            with open('destfile', 'w') as f:
                f.write('content')
            with self.assertSubprocessFailure(stderr_regexp='already exists', exit_code=3):
                run("dx get -o destfile get_applet")

            # -o file --overwrite
            run("dx get --overwrite -o destfile get_applet")
            self.assertTrue(os.path.exists("destfile"))
            self.assertTrue(os.path.exists(os.path.join("destfile", "dxapp.json")))

    def test_get_applet_field_cleanup(self):
        # TODO: not sure why self.assertEqual doesn't consider
        # assertEqual to pass unless the strings here are unicode strings

        # When retrieving the applet, we'll get back an empty list for
        # types, tags, etc. Those should not be written back to the
        # dxapp.json so as not to pollute it.
        app_spec = {
            "name": "get_applet_field_cleanup",
            "dxapi": "1.0.0",
            "runSpec": {"file": "code.py", "interpreter": "python2.7"},
            "inputSpec": [],
            "outputSpec": []
            }
        output_app_spec = app_spec.copy()
        output_app_spec["runSpec"] = {"file": "src/code.py", "interpreter": "python2.7"}

        app_dir = self.write_app_directory("get_åpplet_field_cleanup", json.dumps(app_spec), "code.py",
                                           code_content="import os\n")
        os.mkdir(os.path.join(app_dir, "resources"))
        with open(os.path.join(app_dir, "resources", "resources_file"), 'w') as f:
            f.write('content\n')
        new_applet_id = json.loads(run("dx build --json " + app_dir))["id"]
        with chdir(tempfile.mkdtemp()):
            run("dx get " + new_applet_id)
            self.assertTrue(os.path.exists("get_applet_field_cleanup"))
            self.assertTrue(os.path.exists(os.path.join("get_applet_field_cleanup", "dxapp.json")))
            output_json = json.load(open(os.path.join("get_applet_field_cleanup", "dxapp.json")))
            self.assertEqual(output_app_spec, output_json)
            self.assertFalse(os.path.exists(os.path.join("get_applet", "Readme.md")))
            self.assertFalse(os.path.exists(os.path.join("get_applet", "Readme.developer.md")))

    def test_build_applet_with_no_dxapp_json(self):
        app_dir = self.write_app_directory("åpplet_with_no_dxapp_json", None, "code.py")
        with self.assertSubprocessFailure(stderr_regexp='does not contain dxapp\.json', exit_code=3):
            run("dx build " + app_dir)

    def test_build_applet_with_malformed_dxapp_json(self):
        app_dir = self.write_app_directory("åpplet_with_malformed_dxapp_json", "{", "code.py")
        with self.assertSubprocessFailure(stderr_regexp='Could not parse dxapp\.json file', exit_code=3):
            run("dx build " + app_dir)

    @unittest.skipUnless(testutil.TEST_ISOLATED_ENV,
                         'skipping test that would create apps')
    def test_build_app(self):
        app_spec = {
            "name": "minimal_app",
            "dxapi": "1.0.0",
            "runSpec": {"file": "code.py", "interpreter": "python2.7"},
            "inputSpec": [],
            "outputSpec": [],
            "version": "1.0.0"
            }
        app_dir = self.write_app_directory("minimal_åpp", json.dumps(app_spec), "code.py")
        new_app = json.loads(run("dx build --create-app --json " + app_dir))
        app_describe = json.loads(run("dx describe --json " + new_app["id"]))
        self.assertEqual(app_describe["class"], "app")
        self.assertEqual(app_describe["id"], app_describe["id"])
        self.assertEqual(app_describe["version"], "1.0.0")
        self.assertEqual(app_describe["name"], "minimal_app")
        self.assertFalse("published" in app_describe)
        self.assertTrue(os.path.exists(os.path.join(app_dir, 'code.py')))
        self.assertFalse(os.path.exists(os.path.join(app_dir, 'code.pyc')))

    @unittest.skipUnless(testutil.TEST_ISOLATED_ENV, 'skipping test that would create apps')
    def test_build_app_and_pretend_to_update_devs(self):
        app_spec = {
            "name": "test_build_app_and_pretend_to_update_devs",
            "dxapi": "1.0.0",
            "runSpec": {"file": "code.py", "interpreter": "python2.7"},
            "inputSpec": [],
            "outputSpec": [],
            "version": "1.0.0",
            "developers": ['user-dnanexus']
            }
        app_dir = self.write_app_directory("test_build_app_and_pretend_to_update_devs",
                                           json.dumps(app_spec), "code.py")

        # Without --yes, the build will succeed except that it will skip
        # the developer update
        self.run_and_assert_stderr_matches('dx build --create-app --json ' + app_dir,
                                           'skipping requested change to the developer list')
        app_developers = dxpy.api.app_list_developers('app-test_build_app_and_pretend_to_update_devs')['developers']
        self.assertEqual(len(app_developers), 1) # the id of the user we are calling as

    @unittest.skipUnless(testutil.TEST_ISOLATED_ENV, 'skipping test that would create apps')
    def test_build_app_and_update_devs(self):
        app_spec = {
            "name": "test_build_app_and_update_devs",
            "dxapi": "1.0.0",
            "runSpec": {"file": "code.py", "interpreter": "python2.7"},
            "inputSpec": [],
            "outputSpec": [],
            "version": "1.0.0"
            }
        app_dir = self.write_app_directory("test_build_app_and_update_devs", json.dumps(app_spec),
                                           "code.py")

        my_userid = dxpy.whoami()

        run('dx build --create-app --json ' + app_dir)
        app_developers = dxpy.api.app_list_developers('app-test_build_app_and_update_devs')['developers']
        self.assertEqual(app_developers, [my_userid])

        # Add a developer
        app_spec['developers'] = [my_userid, 'user-eve']
        self.write_app_directory("test_build_app_and_update_devs", json.dumps(app_spec), "code.py")
        self.run_and_assert_stderr_matches('dx build --create-app --yes --json ' + app_dir,
                                           'the following developers will be added: user-eve')
        app_developers = dxpy.api.app_list_developers('app-test_build_app_and_update_devs')['developers']
        self.assertEqual(set(app_developers), set([my_userid, 'user-eve']))

        # Add and remove a developer
        app_spec['developers'] = [my_userid, 'user-000000000000000000000001']
        self.write_app_directory("test_build_app_and_update_devs", json.dumps(app_spec), "code.py")
        self.run_and_assert_stderr_matches(
            'dx build --create-app --yes --json ' + app_dir,
            'the following developers will be added: user-000000000000000000000001; and ' \
            + 'the following developers will be removed: user-eve'
        )
        app_developers = dxpy.api.app_list_developers('app-test_build_app_and_update_devs')['developers']
        self.assertEqual(set(app_developers), set([my_userid, 'user-000000000000000000000001']))

        # Remove a developer
        app_spec['developers'] = [my_userid]
        self.write_app_directory("test_build_app_and_update_devs", json.dumps(app_spec), "code.py")
        self.run_and_assert_stderr_matches('dx build --create-app --yes --json ' + app_dir,
                                           'the following developers will be removed: ' +
                                           'user-000000000000000000000001')
        app_developers = dxpy.api.app_list_developers('app-test_build_app_and_update_devs')['developers']
        self.assertEqual(app_developers, [my_userid])

    @unittest.skipUnless(testutil.TEST_ISOLATED_ENV,
                         'skipping test that would create apps')
    def test_invalid_project_context(self):
        app_spec = {
            "name": "invalid_project_context",
            "dxapi": "1.0.0",
            "runSpec": {
                "file": "code.py",
                "interpreter": "python2.7"
                },
            "inputSpec": [],
            "outputSpec": [],
            "version": "1.0.0"
            }
        app_dir = self.write_app_directory("invalid_project_context", json.dumps(app_spec), "code.py")
        # Set the project context to a nonexistent project. This
        # shouldn't have any effect since building an app is supposed to
        # be hygienic.
        env = override_environment(DX_PROJECT_CONTEXT_ID='project-B00000000000000000000000')
        run("dx build --create-app --json " + app_dir, env=env)

    def test_invalid_execdepends(self):
        app_spec = {
            "name": "invalid_execdepends",
            "dxapi": "1.0.0",
            "runSpec": {
                "file": "code.py",
                "interpreter": "python2.7",
                "execDepends": {"name": "oops"}
                },
            "inputSpec": [],
            "outputSpec": [],
            "version": "1.0.0"
            }
        app_dir = self.write_app_directory("invalid_execdepends", json.dumps(app_spec), "code.py")
        with self.assertSubprocessFailure(stderr_regexp="Expected runSpec\.execDepends to"):
            run("dx build --json " + app_dir)

    def test_invalid_authorized_users(self):
        app_spec = {
            "name": "invalid_authorized_users",
            "dxapi": "1.0.0",
            "runSpec": {"file": "code.py", "interpreter": "python2.7"},
            "inputSpec": [],
            "outputSpec": [],
            "version": "1.0.0",
            "authorizedUsers": "PUBLIC"
            }
        app_dir = self.write_app_directory("invalid_authorized_users", json.dumps(app_spec), "code.py")
        with self.assertSubprocessFailure(stderr_regexp='Expected authorizedUsers to be a list of strings'):
            run("dx build --json " + app_dir)

        app_spec["authorizedUsers"] = ["foo"]
        app_dir = self.write_app_directory("invalid_authorized_users_2", json.dumps(app_spec),
                                           "code.py")
        with self.assertSubprocessFailure(stderr_regexp='contains an entry which is not'):
            run("dx build --json " + app_dir)

    def test_duplicate_keys_in_spec(self):
        app_spec = {
            "name": "test_duplicate_keys_in_spec",
            "dxapi": "1.0.0",
            "runSpec": {
                "file": "code.py",
                "interpreter": "python2.7"
            },
            "inputSpec": [],
            "outputSpec": [],
            "version": "1.0.0"
            }
        spec = json.dumps(app_spec).replace('"file": "code.py"', '"file": "code.py", "file": "code.py"')
        app_dir = self.write_app_directory("duplicate_keys_in_spec", spec, "code.py")
        with self.assertSubprocessFailure(stderr_regexp="duplicate key: "):
            run("dx build --json " + app_dir)

    def test_deps_without_network_access(self):
        app_spec = {
            "name": "test_deps_without_network_access",
            "dxapi": "1.0.0",
            "runSpec": {
                "file": "code.py",
                "interpreter": "python2.7",
                "execDepends": [{"name": "ddd", "package_manager": "pip"}]
                },
            "inputSpec": [],
            "outputSpec": [],
            "version": "1.0.0"
            }
        app_dir = self.write_app_directory("deps_without_network_access", json.dumps(app_spec),
                                           "code.py")
        with self.assertSubprocessFailure(stderr_regexp=("runSpec.execDepends specifies non-APT " +
                                                         "dependencies, but no network access spec " +
                                                         "is given")):
            run("dx build --json " + app_dir)

    def test_overwrite_applet(self):
        app_spec = {
            "name": "applet_overwriting",
            "dxapi": "1.0.0",
            "runSpec": {"file": "code.py", "interpreter": "python2.7"},
            "inputSpec": [],
            "outputSpec": [],
            "version": "1.0.0"
            }
        app_dir = self.write_app_directory("applet_overwriting", json.dumps(app_spec), "code.py")
        applet_id = json.loads(run("dx build --json " + app_dir))["id"]
        # Verify that we can succeed by writing to a different folder.
        run("dx mkdir subfolder")
        run("dx build --destination=subfolder/applet_overwriting " + app_dir)
        with self.assertSubprocessFailure():
            run("dx build " + app_dir)
        run("dx build -f " + app_dir)
        # Verify that the original app was deleted by the previous
        # dx build -f
        with self.assertSubprocessFailure(exit_code=3):
            run("dx describe " + applet_id)

    @unittest.skipUnless(testutil.TEST_ISOLATED_ENV,
                         'skipping test that would create apps')
    def test_update_app_categories(self):
        app1_spec = {
            "name": "update_app_categories",
            "dxapi": "1.0.0",
            "runSpec": {"file": "code.py", "interpreter": "python2.7"},
            "inputSpec": [],
            "outputSpec": [],
            "version": "1.0.0",
            "categories": ["A"]
            }
        app2_spec = {
            "name": "update_app_categories",
            "dxapi": "1.0.0",
            "runSpec": {"file": "code.py", "interpreter": "python2.7"},
            "inputSpec": [],
            "outputSpec": [],
            "version": "1.0.1",
            "categories": ["B"]
            }
        app_dir = self.write_app_directory("update_app_categories", json.dumps(app1_spec), "code.py")
        app_id = json.loads(run("dx build --create-app --json " + app_dir))['id']
        self.assertEquals(json.loads(run("dx api " + app_id + " listCategories"))["categories"], ['A'])
        shutil.rmtree(app_dir)
        self.write_app_directory("update_app_categories", json.dumps(app2_spec), "code.py")
        run("dx build --create-app --json " + app_dir)
        self.assertEquals(json.loads(run("dx api " + app_id + " listCategories"))["categories"], ['B'])

    @unittest.skipUnless(testutil.TEST_ISOLATED_ENV, 'skipping test that would create apps')
    def test_update_app_authorized_users(self):
        app0_spec = {
            "name": "update_app_authorized_users",
            "dxapi": "1.0.0",
            "runSpec": {"file": "code.py", "interpreter": "python2.7"},
            "inputSpec": [],
            "outputSpec": [],
            "version": "0.0.1"
            }
        app1_spec = {
            "name": "update_app_authorized_users",
            "dxapi": "1.0.0",
            "runSpec": {"file": "code.py", "interpreter": "python2.7"},
            "inputSpec": [],
            "outputSpec": [],
            "version": "1.0.0",
            "authorizedUsers": []
            }
        app2_spec = {
            "name": "update_app_authorized_users",
            "dxapi": "1.0.0",
            "runSpec": {"file": "code.py", "interpreter": "python2.7"},
            "inputSpec": [],
            "outputSpec": [],
            "version": "1.0.1",
            "authorizedUsers": ["user-eve"]
            }
        app_dir = self.write_app_directory("update_app_authorized_users", json.dumps(app0_spec),
                                           "code.py")
        app_id = json.loads(run("dx build --create-app --json " + app_dir))['id']
        self.assertEquals(json.loads(run("dx api " + app_id +
                                         " listAuthorizedUsers"))["authorizedUsers"], [])
        shutil.rmtree(app_dir)
        self.write_app_directory("update_app_authorized_users", json.dumps(app1_spec), "code.py")
        run("dx build --create-app --json " + app_dir)
        self.assertEquals(json.loads(run("dx api " + app_id +
                                         " listAuthorizedUsers"))["authorizedUsers"], [])
        shutil.rmtree(app_dir)
        self.write_app_directory("update_app_authorized_users", json.dumps(app2_spec), "code.py")
        run("dx build --create-app --yes --json " + app_dir)
        self.assertEquals(json.loads(run("dx api " + app_id +
                                         " listAuthorizedUsers"))["authorizedUsers"], ["user-eve"])

    @unittest.skipUnless(testutil.TEST_ISOLATED_ENV,
                         'skipping test that would create apps')
    def test_dx_add_list_remove_users(self):
        '''
        This test is for some other dx subcommands, but it's in this
        test suite to take advantage of app-building methods.
        '''
        # Only create the app if it's not available already (makes
        # local testing easier)
        try:
            app_desc = dxpy.api.app_describe("app-test_dx_users", {})
            app_id = app_desc["id"]
            # reset users to empty list
            run("dx remove users app-test_dx_users " + " ".join(app_desc["authorizedUsers"]))
        except:
            app_id = None
        if app_id is None:
            app_spec = {
                "name": "test_dx_users",
                "dxapi": "1.0.0",
                "runSpec": {"file": "code.py", "interpreter": "python2.7"},
                "inputSpec": [],
                "outputSpec": [],
                "version": "0.0.1"
                }
            app_dir = self.write_app_directory("test_dx_users", json.dumps(app_spec), "code.py")
            app_id = json.loads(run("dx build --create-app --json " + app_dir))['id']
        # don't use "app-" prefix, duplicate and multiple members are fine
        run("dx add users test_dx_users eve user-eve org-piratelabs")
        users = run("dx list users app-test_dx_users").strip().split("\n")
        self.assertEqual(len(users), 2)
        self.assertIn("user-eve", users)
        self.assertIn("org-piratelabs", users)
        run("dx remove users test_dx_users eve org-piratelabs")
        # use version string
        users = run("dx list users app-test_dx_users/0.0.1").strip()

        # bad paths and exit codes
        with self.assertSubprocessFailure(stderr_regexp='could not be resolved', exit_code=3):
            run('dx add users nonexistentapp user-eve')
        with self.assertSubprocessFailure(stderr_regexp='could not be resolved', exit_code=3):
            run('dx list users app-nonexistentapp')
        with self.assertSubprocessFailure(stderr_regexp='could not be resolved', exit_code=3):
            run('dx remove users app-nonexistentapp/1.0.0 user-eve')
        with self.assertSubprocessFailure(stderr_regexp='ResourceNotFound', exit_code=3):
            run('dx add users test_dx_users org-nonexistentorg')
        with self.assertSubprocessFailure(stderr_regexp='ResourceNotFound', exit_code=3):
            run('dx add users test_dx_users nonexistentuser')
        with self.assertSubprocessFailure(stderr_regexp='ResourceNotFound', exit_code=3):
            run('dx add users test_dx_users piratelabs')

        # ResourceNotFound is not thrown when removing things
        run('dx remove users test_dx_users org-nonexistentorg')
        run('dx remove users test_dx_users nonexistentuser')
        run('dx remove users test_dx_users piratelabs')

    @unittest.skipUnless(testutil.TEST_ISOLATED_ENV,
                         'skipping test that would create apps')
    def test_dx_add_list_remove_developers(self):
        '''
        This test is for some other dx subcommands, but it's in this
        test suite to take advantage of app-building methods.
        '''
        # Only create the app if it's not available already (makes
        # local testing easier)
        try:
            app_desc = dxpy.api.app_describe("app-test_dx_developers", {})
            app_id = app_desc["id"]
            my_userid = app_desc["createdBy"]
            developers = dxpy.api.app_list_developers("app-test_dx_developers", {})["developers"]
            # reset developers to default list
            if len(developers) != 1:
                run("dx remove developers app-test_dx_developers " +
                    " ".join([dev for dev in developers if dev != my_userid]))
        except:
            app_id = None
        if app_id is None:
            app_spec = {
                "name": "test_dx_developers",
                "dxapi": "1.0.0",
                "runSpec": {"file": "code.py", "interpreter": "python2.7"},
                "inputSpec": [],
                "outputSpec": [],
                "version": "0.0.1"
                }
            app_dir = self.write_app_directory("test_dx_developers", json.dumps(app_spec), "code.py")
            app_desc = json.loads(run("dx build --create-app --json " + app_dir))
            app_id = app_desc['id']
            my_userid = app_desc["createdBy"]
        developers = run("dx list developers app-test_dx_developers").strip()
        self.assertEqual(developers, my_userid)
        # use hash ID
        run("dx add developers " + app_id + " eve")
        developers = run("dx list developers app-test_dx_developers").strip().split("\n")
        self.assertEqual(len(developers), 2)
        self.assertIn(my_userid, developers)
        # don't use "app-" prefix, duplicate, multiple, and non- members are fine
        run("dx remove developers test_dx_developers PUBLIC eve user-eve org-piratelabs")
        developers = run("dx list developers app-test_dx_developers").strip()
        self.assertEqual(developers, my_userid)
        # use version string
        run("dx list developers app-test_dx_developers/0.0.1")

        # bad paths and exit codes
        with self.assertSubprocessFailure(stderr_regexp='could not be resolved', exit_code=3):
            run('dx add developers nonexistentapp eve')
        with self.assertSubprocessFailure(stderr_regexp='could not be resolved', exit_code=3):
            run('dx list developers app-nonexistentapp')
        with self.assertSubprocessFailure(stderr_regexp='could not be resolved', exit_code=3):
            run('dx remove developers app-nonexistentapp/1.0.0 eve')
        with self.assertSubprocessFailure(stderr_regexp='ResourceNotFound', exit_code=3):
            run('dx add developers test_dx_developers nonexistentuser')
        with self.assertSubprocessFailure(stderr_regexp='ResourceNotFound', exit_code=3):
            run('dx add developers test_dx_developers piratelabs')

        # ResourceNotFound is not thrown when removing things
        run('dx remove developers test_dx_developers org-nonexistentorg')
        run('dx remove developers test_dx_developers nonexistentuser')
        run('dx remove developers test_dx_developers piratelabs')

        # Raise an error if you try to add an org developer (currently unsupported by the API)
        with self.assertSubprocessFailure(stderr_regexp='unsupported', exit_code=3):
            run('dx add developers test_dx_developers org-piratelabs')

    @unittest.skipUnless(testutil.TEST_ISOLATED_ENV,
                         'skipping test that would create apps')
    def test_build_app_autonumbering(self):
        app_spec = {
            "name": "build_app_autonumbering",
            "dxapi": "1.0.0",
            "runSpec": {"file": "code.py", "interpreter": "python2.7"},
            "inputSpec": [],
            "outputSpec": [],
            "version": "1.0.0"
            }
        app_dir = self.write_app_directory("build_app_autonumbering", json.dumps(app_spec), "code.py")
        run("dx build --create-app --json --publish " + app_dir)
        with self.assertSubprocessFailure(stderr_regexp="Could not create"):
            print(run("dx build --create-app --json --no-version-autonumbering " + app_dir))
        run("dx build --create-app --json " + app_dir) # Creates autonumbered version

    def test_build_failure(self):
        app_spec = {
            "name": "build_failure",
            "dxapi": "1.0.0",
            "runSpec": {"file": "code.py", "interpreter": "python2.7"},
            "inputSpec": [],
            "outputSpec": [],
            "version": "1.0.0"
            }
        app_dir = self.write_app_directory("build_failure", json.dumps(app_spec), "code.py")
        with open(os.path.join(app_dir, 'Makefile'), 'w') as makefile:
            makefile.write("all:\n\texit 7")
        with self.assertSubprocessFailure(stderr_regexp="make -j[0-9]+ in target directory failed with exit code"):
            run("dx build " + app_dir)
        # Somewhat indirect test of --no-parallel-build
        with self.assertSubprocessFailure(stderr_regexp="make in target directory failed with exit code"):
            run("dx build --no-parallel-build " + app_dir)

    def test_syntax_checks(self):
        app_spec = {
            "name": "syntax_checks",
            "dxapi": "1.0.0",
            "runSpec": {"file": "code.py", "interpreter": "python2.7"},
            "inputSpec": [],
            "outputSpec": [],
            "version": "1.0.0"
            }
        app_dir = self.write_app_directory("syntax_checks",
                                           json.dumps(app_spec),
                                           code_filename="code.py",
                                           code_content="def improper():\nprint 'oops'")
        with self.assertSubprocessFailure(stderr_regexp="Entry point file \\S+ has syntax errors"):
            run("dx build " + app_dir)
        run("dx build --no-check-syntax " + app_dir)

    @unittest.skipUnless(testutil.TEST_RUN_JOBS,
                         'skipping test that would run jobs')
    def test_build_and_run_applet_remote(self):
        app_spec = {
            "name": "build_applet_remote",
            "dxapi": "1.0.0",
            "runSpec": {"file": "code.py", "interpreter": "python2.7"},
            "inputSpec": [
                {"name": "in1", "class": "int"},
            ],
            "outputSpec": [
                {"name": "out1", "class": "int"}
            ],
            "version": "1.0.0"
            }
        app_code = """import dxpy
@dxpy.entry_point("main")
def main(in1):
    return {"out1": in1 + 1}
"""
        app_dir = self.write_app_directory(
            'build_applet_remote', json.dumps(app_spec), code_filename='code.py', code_content=app_code)
        remote_build_output = run('dx build --remote ' + app_dir).strip().split('\n')[-1]
        # TODO: it would be nice to have the output of dx build --remote
        # more machine readable (perhaps when --json is specified)
        build_job_id = re.search('job-[A-Za-z0-9]{24}', remote_build_output).group(0)
        build_job_describe = json.loads(run('dx describe --json ' + build_job_id))
        applet_id = build_job_describe['output']['output_applet']['$dnanexus_link']
        invocation_job_id = run('dx run --brief --yes ' + applet_id + ' -iin1=8675309').strip()
        run('dx wait ' + invocation_job_id)
        invocation_job_describe = json.loads(run('dx describe --json ' + invocation_job_id))
        self.assertEquals(invocation_job_describe['output']['out1'], 8675310)

    def test_applet_help(self):
        app_spec = {
            "name": "applet_help",
            "dxapi": "1.0.0",
            "runSpec": {"file": "code.py", "interpreter": "python2.7"},
            "inputSpec": [
                {"name": "reads", "class": "array:gtable", "type": "LetterReads", "label": "Reads",
                 "help": "One or more Reads table objects."},
                {"name": "required", "class": "file", "label": "Required", "help": "Another parameter"},
                {"name": "optional", "class": "file", "label": "Optional",
                 "help": "Optional parameter", "optional": True}
            ],
            "outputSpec": [
                {"name": "mappings", "class": "gtable", "type": "LetterMappings", "label": "Mappings",
                 "help": "The mapped reads."}
            ],
            "version": "1.0.0"
            }
        app_dir = self.write_app_directory("åpplet_help", json.dumps(app_spec),
                                           code_filename="code.py", code_content="")
        applet_id = json.loads(run("dx build --json " + app_dir))["id"]
        applet_help = run("dx run " + applet_id + " -h")
        self.assertTrue("Reads: -ireads=(gtable, type LetterReads) [-ireads=... [...]]" in applet_help)
        self.assertTrue("Required: -irequired=(file)" in applet_help)
        self.assertTrue("Optional: [-ioptional=(file)]" in applet_help)
        self.assertTrue("Mappings: mappings (gtable, type LetterMappings)" in applet_help)

    def test_upload_resources(self):
        run("dx mkdir /subfolder")
        cd("/subfolder")
        app_spec = {
            "name": "upload_resources",
            "dxapi": "1.0.0",
            "runSpec": {"file": "code.py", "interpreter": "python2.7"},
            "inputSpec": [],
            "outputSpec": [],
            "version": "1.0.0"
            }
        app_dir = self.write_app_directory("upload_åpp_resources", json.dumps(app_spec), "code.py")
        os.mkdir(os.path.join(app_dir, 'resources'))
        with open(os.path.join(app_dir, 'resources', 'test.txt'), 'w') as resources_file:
            resources_file.write('test\n')
        new_applet = json.loads(run("dx build --json " + app_dir))
        applet_describe = json.loads(run("dx describe --json " + new_applet["id"]))
        resources_file = applet_describe['runSpec']['bundledDepends'][0]['id']['$dnanexus_link']
        resources_file_describe = json.loads(run("dx describe --json " + resources_file))
        # Verify that the bundled depends appear in the same folder.
        self.assertEqual(resources_file_describe['folder'], '/subfolder')

    def test_upload_resources_advanced(self):
        app_spec = {
            "name": "upload_resources_advanced",
            "dxapi": "1.0.0",
            "runSpec": {"file": "code.py", "interpreter": "python2.7"},
            "inputSpec": [],
            "outputSpec": [],
            "version": "1.0.0"
            }
        app_dir = self.write_app_directory("upload_åpp_resources_advanced", json.dumps(app_spec), "code.py")
        os.mkdir(os.path.join(app_dir, 'resources'))

        with open(os.path.join(app_dir, 'test_file1.txt'), 'w') as file1:
            file1.write('test_file1\n')  # Not in resources folder, so will not affect checksum
        with open(os.path.join(app_dir, 'resources', 'test_file2.txt'), 'w') as resources_file2:
            resources_file2.write('test_file2\n')

        # Create symbolic link to test_file1.txt
        if 'symbolic_link' in os.listdir(os.path.join(app_dir, 'resources')):
            os.remove(os.path.join(app_dir, 'resources', 'symbolic_link'))
        os.symlink(os.path.join(app_dir, 'test_file1.txt'), os.path.join(app_dir, 'resources', 'symbolic_link'))

        new_applet = json.loads(run("dx build --json " + app_dir))
        applet_describe = dxpy.api.applet_describe(new_applet["id"])
        resources_file = applet_describe['runSpec']['bundledDepends'][0]['id']['$dnanexus_link']
        id1 = dxpy.api.file_describe(resources_file)['id']

        # Remove test_file1.txt, even though symbolic_link points to it. Removal itself will not affect checksum
        os.remove(os.path.join(app_dir, 'test_file1.txt'))

        new_applet = json.loads(run("dx build -f --json " + app_dir))
        applet_describe = dxpy.api.applet_describe(new_applet["id"])
        resources_file = applet_describe['runSpec']['bundledDepends'][0]['id']['$dnanexus_link']
        id2 = dxpy.api.file_describe(resources_file)['id']

        self.assertEqual(id1, id2)  # No upload happened

        # Make symbolic_link point to test_file2.txt, giving it a different modification time
        os.remove(os.path.join(app_dir, 'resources', 'symbolic_link'))
        os.symlink(os.path.join(app_dir, 'resources', 'test_file2.txt'),
                   os.path.join(app_dir, 'resources', 'symbolic_link'))

        new_applet = json.loads(run("dx build -f --json " + app_dir))
        applet_describe = dxpy.api.applet_describe(new_applet["id"])
        resources_file = applet_describe['runSpec']['bundledDepends'][0]['id']['$dnanexus_link']
        id3 = dxpy.api.file_describe(resources_file)['id']

        self.assertNotEqual(id2, id3)  # Upload should have happened

        new_applet = json.loads(run("dx build -f --ensure-upload --json " + app_dir))
        applet_describe = dxpy.api.applet_describe(new_applet["id"])
        resources_file = applet_describe['runSpec']['bundledDepends'][0]['id']['$dnanexus_link']
        resources_file_describe = json.loads(run("dx describe --json " + resources_file))

        id4 = resources_file_describe['id']

        self.assertNotEqual(id3, id4)  # Upload should have happened
        self.assertNotIn('resource_bundle_checksum', resources_file_describe['properties'])

    def test_archive_in_another_project(self):
        app_spec = {
            "name": "archive_in_another_project",
            "dxapi": "1.0.0",
            "runSpec": {"file": "code.py", "interpreter": "python2.7"},
            "inputSpec": [],
            "outputSpec": [],
            "version": "1.0.0"
            }
        app_dir = self.write_app_directory("archive_in_another_project", json.dumps(app_spec), "code.py")

        with temporary_project("Temporary working project", select=True) as temp_project:
            orig_applet = json.loads(run("dx build --json -d {p}: {app_dir}".format(
                p=self.project, app_dir=app_dir)))["id"]
            new_applet = json.loads(run("dx build --json --archive -d {p}: {app_dir}".format(
                p=self.project, app_dir=app_dir)))["id"]
            self.assertEqual(dxpy.DXApplet(orig_applet).describe(incl_properties=True)["properties"]["replacedWith"],
                             new_applet)

    def test_categories_propagated_to_tags(self):
        app_spec = {
            "name": "categories_propagated_to_tags",
            "dxapi": "1.0.0",
            "runSpec": {"file": "code.py", "interpreter": "python2.7"},
            "inputSpec": [],
            "outputSpec": [],
            "version": "1.0.0",
            "tags": ["mytag"],
            "categories": ["Import"]
            }
        app_dir = self.write_app_directory("categories_propagated_to_tags", json.dumps(app_spec), "code.py")
        applet_id = json.loads(run("dx build --json -d categories1 " + app_dir))["id"]
        self.assertEqual(set(dxpy.DXApplet(applet_id).describe()["tags"]),
                         set(["mytag", "Import"]))

        app_spec2 = {
            "name": "categories_propagated_to_tags",
            "dxapi": "1.0.0",
            "runSpec": {"file": "code.py", "interpreter": "python2.7"},
            "inputSpec": [],
            "outputSpec": [],
            "version": "1.0.0",
            "categories": ["Import"]
            }
        app_dir2 = self.write_app_directory("categories_propagated_to_tags", json.dumps(app_spec2), "code.py")
        applet_id2 = json.loads(run("dx build --json -d categories2 " + app_dir2))["id"]
        self.assertEqual(set(dxpy.DXApplet(applet_id2).describe()["tags"]),
                         set(["Import"]))

    def test_bundled_depends_reuse(self):
        app_spec = {
            "name": "bundled_depends_reuse",
            "dxapi": "1.0.0",
            "runSpec": {"file": "code.py", "interpreter": "python2.7"},
            "inputSpec": [],
            "outputSpec": [],
            "version": "1.0.0"
            }
        app_dir = self.write_app_directory("bundled_depends_reuse", json.dumps(app_spec), "code.py")
        os.mkdir(os.path.join(app_dir, 'resources'))
        with open(os.path.join(app_dir, 'resources', 'foo.txt'), 'w') as file_in_resources:
            file_in_resources.write('foo\n')

        first_applet = json.loads(run("dx build --json -d {p}:applet1 {app_dir}".format(
            p=self.project, app_dir=app_dir)))["id"]
        second_applet = json.loads(run("dx build --json -d {p}:applet2 {app_dir}".format(
            p=self.project, app_dir=app_dir)))["id"]

        # The second applet should reuse the bundle from the first.

        # touch foo.txt
        os.utime(os.path.join(app_dir, 'resources', 'foo.txt'), None)

        # But the third applet should not share with the first two,
        # because the resources have been touched in between.

        third_applet = json.loads(run("dx build --json -d {p}:applet3 {app_dir}".format(
            p=self.project, app_dir=app_dir)))["id"]

        self.assertEquals(
            dxpy.DXApplet(first_applet).describe()['runSpec']['bundledDepends'][0]['id']['$dnanexus_link'],
            dxpy.DXApplet(second_applet).describe()['runSpec']['bundledDepends'][0]['id']['$dnanexus_link']
        )
        self.assertNotEqual(
            dxpy.DXApplet(first_applet).describe()['runSpec']['bundledDepends'][0]['id']['$dnanexus_link'],
            dxpy.DXApplet(third_applet).describe()['runSpec']['bundledDepends'][0]['id']['$dnanexus_link']
        )

    def test_bundled_depends_reuse_with_force(self):
        app_spec = {
            "name": "bundled_depends_reuse_with_force",
            "dxapi": "1.0.0",
            "runSpec": {"file": "code.py", "interpreter": "python2.7"},
            "inputSpec": [],
            "outputSpec": [],
            "version": "1.0.0"
            }
        app_dir = self.write_app_directory("bundled_depends_reuse_with_force", json.dumps(app_spec), "code.py")
        os.mkdir(os.path.join(app_dir, 'resources'))
        with open(os.path.join(app_dir, 'resources', 'foo.txt'), 'w') as file_in_resources:
            file_in_resources.write('foo\n')

        # For this to work, "dx build" must not remove the first applet
        # until after the second applet has been built, since otherwise
        # the first applet's bundled depends will be garbage collected
        first_applet = json.loads(run("dx build --json -d {p}:applet1 {app_dir}".format(
            p=self.project, app_dir=app_dir)))["id"]
        first_bundled_resources = \
            dxpy.DXApplet(first_applet).describe()['runSpec']['bundledDepends'][0]['id']['$dnanexus_link']
        second_applet = json.loads(run("dx build --json -f -d {p}:applet1 {app_dir}".format(
            p=self.project, app_dir=app_dir)))["id"]
        second_bundled_resources = \
            dxpy.DXApplet(second_applet).describe()['runSpec']['bundledDepends'][0]['id']['$dnanexus_link']
        # Verify that the resources are shared...
        self.assertEquals(first_bundled_resources, second_bundled_resources)
        # ...and that the first applet has been removed
        with self.assertSubprocessFailure(exit_code=3):
            run("dx describe " + first_applet)

    @unittest.skipUnless(testutil.TEST_ENV, 'skipping test that would clobber your local environment')
    def test_build_without_context(self):
        app_spec = {
            "name": "applet_without_context",
            "dxapi": "1.0.0",
            "runSpec": {"file": "code.py", "interpreter": "python2.7"},
            "inputSpec": [],
            "outputSpec": [],
            "version": "1.0.0"
            }
        app_dir = self.write_app_directory("applet_without_context", json.dumps(app_spec), "code.py")

        # Without project context, cannot create new object without
        # project qualified path
        with without_project_context():
            with self.assertSubprocessFailure(stderr_regexp='expected the path to be qualified with a project',
                                              exit_code=3):
                run("dx build --json --destination foo " + app_dir)
            # Can create object with explicit project qualifier
            applet_describe = json.loads(run("dx build --json --destination " + self.project + ":foo " + app_dir))
            self.assertEqual(applet_describe["name"], "foo")


class TestDXBuildReportHtml(unittest.TestCase):
    js = "console.log('javascript');"
    css = "body {background-color: green;}"

    def setUp(self):
        self.temp_file_path = tempfile.mkdtemp()
        self.gif_base64 = "R0lGODdhAQABAIAAAAQCBAAAACwAAAAAAQABAAACAkQBADs="
        gif_file = open("{}/img.gif".format(self.temp_file_path), "wb")
        gif_file.write(base64.b64decode(self.gif_base64))
        gif_file.close()
        wiki_logo = "http://upload.wikimedia.org/wikipedia/en/thumb/8/80/Wikipedia-logo-v2.svg/200px-Wikipedia-logo-v2.svg.png"
        script_file = open("{}/index.js".format(self.temp_file_path), "w")
        script_file.write(self.js)
        script_file.close()
        css_file = open("{}/index.css".format(self.temp_file_path), "w")
        css_file.write(self.css)
        css_file.close()
        html_file = open("{}/index.html".format(self.temp_file_path), "w")
        html = "<html><head><link rel='stylesheet' href='index.css' type='text/css'/><script src='index.js'></script></head><body><a href='/'/><a href='/' target='_new'/><img src='img.gif'/><img src='{}'/></body></html>".format(wiki_logo)
        html_file.write(html)
        html_file.close()

        self.proj_id = dxpy.api.project_new({'name': 'TestDXBuildReportHtml Project'})['id']
        os.environ['DX_PROJECT_CONTEXT_ID'] = self.proj_id

    def tearDown(self):
        shutil.rmtree(self.temp_file_path)
        dxpy.api.project_destroy(self.proj_id, {'terminateJobs': True})

    def test_local_file(self):
        run("dx-build-report-html {d}/index.html --local {d}/out.html".format(d=self.temp_file_path))
        out_path = "{}/out.html".format(self.temp_file_path)
        self.assertTrue(os.path.exists(out_path))
        f = open(out_path, "r")
        html = f.read()
        f.close()
        self.assertTrue(re.search(self.gif_base64, html))
        self.assertEquals(len(re.split("src=\"data:image", html)), 3)
        self.assertEquals(len(re.split("<img", html)), 3)
        self.assertTrue(re.search("target=\"_top\"", html))
        self.assertTrue(re.search("target=\"_new\"", html))
        self.assertTrue(re.search("<style", html))
        self.assertTrue(re.search(re.escape(self.css), html))
        self.assertFalse(re.search("<link", html))
        self.assertFalse(re.search("index.css", html))
        self.assertTrue(re.search(re.escape(self.js), html))
        self.assertFalse(re.search("index.js", html))

    def test_image_only(self):
        run("dx-build-report-html {d}/img.gif --local {d}/gif.html".format(d=self.temp_file_path))
        out_path = "{}/gif.html".format(self.temp_file_path)
        self.assertTrue(os.path.exists(out_path))
        f = open(out_path, "r")
        html = f.read()
        f.close()
        self.assertTrue(re.search("<img src=\"data:", html))

    def test_remote_file(self):
        report = json.loads(run("dx-build-report-html {d}/index.html --remote /html_report -w 47 -g 63".format(d=self.temp_file_path)))
        fileId = report["fileIds"][0]
        desc = json.loads(run("dx describe {record} --details --json".format(record=report["recordId"])))
        self.assertEquals(desc["types"], ["Report", "HTMLReport"])
        self.assertEquals(desc["name"], "html_report")
        self.assertEquals(desc["details"]["files"][0]["$dnanexus_link"], fileId)
        self.assertEquals(desc["details"]["width"], "47")
        self.assertEquals(desc["details"]["height"], "63")
        desc = json.loads(run("dx describe {file} --details --json".format(file=fileId)))
        self.assertTrue(desc["hidden"])
        self.assertEquals(desc["name"], "index.html")
        run("dx rm {record} {file}".format(record=report["recordId"], file=fileId))


@unittest.skipUnless(testutil.TEST_GTABLE, 'skipping test that would create a GTable')
class TestDXBedToSpans(DXTestCase):
    def setUp(self):
        super(TestDXBedToSpans, self).setUp()
        self.bed = """chr1\t127471196\t127472363\tPos1\t0\t+\t127471196\t127472363\t255,0,0
"""
        self.expected_tsv = """chr:string\tlo:int32\thi:int32\tname:string\tscore:float\tstrand:string\tthick_start:int32\tthick_end:int32\titem_rgb:string\r
chr1\t127471196\t127472363\tPos1\t0\t+\t127471196\t127472363\t255,0,0\r
"""
        self.tempdir = tempfile.mkdtemp()
        self.genome_id = makeGenomeObject()

    def tearDown(self):
        shutil.rmtree(self.tempdir)
        super(TestDXBedToSpans, self).tearDown()

    def test_bed_to_spans_conversion(self):
        tempfile1 = os.path.join(self.tempdir, 'test1.bed')
        with open(tempfile1, 'w') as f:
            f.write(self.bed)
        output = json.loads(
            run('dx-bed-to-spans {f} {g}'.format(f=tempfile1, g=self.genome_id)).strip().split('\n')[-1]
        )
        table_id = output[0]['$dnanexus_link']
        gtable_describe = dxpy.api.gtable_describe(table_id, {})
        self.assertEquals(gtable_describe['name'], 'test1.bed')
        self.assertTrue('Spans' in gtable_describe['types'])
        run('dx wait {g}'.format(g=table_id))
        self.assertEquals(run('dx export tsv -o - {g}'.format(g=table_id)), self.expected_tsv)

    def test_bed_spans_roundtrip(self):
        round_tripped_bed = "chr1\t127471196\t127472363\tPos1\t0\t+\t127471196\t127472363\t255,0,0\n"
        tempfile1 = os.path.join(self.tempdir, 'test1.bed')
        with open(tempfile1, 'w') as f:
            f.write(self.bed)
        output = json.loads(
            run('dx-bed-to-spans {f} {g}'.format(f=tempfile1, g=self.genome_id)).strip().split('\n')[-1]
        )
        table_id = output[0]['$dnanexus_link']
        run('dx wait {g}'.format(g=table_id))
        run('dx-spans-to-bed --output {o} {g}'.format(o=os.path.join(self.tempdir, 'roundtrip.bed'), g=table_id))
        self.assertEquals(open(os.path.join(self.tempdir, 'roundtrip.bed')).read(), round_tripped_bed)


@unittest.skipUnless(testutil.TEST_GTABLE, 'skipping test that would create a GTable')
class TestDXBedToGenes(DXTestCase):
    def setUp(self):
        super(TestDXBedToGenes, self).setUp()
        self.bed = """chr1\t66999824\t67210768\tNM_032291\t0\t+\t67000041\t67208778\t0\t3\t227,64,25,\t0,91705,98928,
"""
        self.expected_tsv = """chr:string\tlo:int32\thi:int32\tname:string\tspan_id:int32\ttype:string\tstrand:string\tis_coding:boolean\tparent_id:int32\tframe:int16\tdescription:string\r
chr1\t66999824\t67000041\tNM_032291\t1\t5' UTR\t+\tFalse\t0\t-1\t\r
chr1\t66999824\t67210768\tNM_032291\t0\ttranscript\t+\tFalse\t-1\t-1\t\r
chr1\t67000041\t67000051\tNM_032291\t2\tCDS\t+\tTrue\t0\t-1\t\r
chr1\t67091529\t67091593\tNM_032291\t3\tCDS\t+\tTrue\t0\t-1\t\r
chr1\t67098752\t67098777\tNM_032291\t4\tCDS\t+\tTrue\t0\t-1\t\r
"""
        self.tempdir = tempfile.mkdtemp()
        self.genome_id = makeGenomeObject()
    def tearDown(self):
        shutil.rmtree(self.tempdir)
        super(TestDXBedToGenes, self).tearDown()
    def test_bed_to_genes_conversion(self):
        tempfile1 = os.path.join(self.tempdir, 'test1.bed')
        with open(tempfile1, 'w') as f:
            f.write(self.bed)
        output = json.loads(run('dx-bed-to-spans {f} {g}'.format(f=tempfile1, g=self.genome_id)).strip().split('\n')[-1])
        table_id = output[0]['$dnanexus_link']
        run('dx wait {g}'.format(g=table_id))
        self.assertTrue('Genes' in dxpy.api.gtable_describe(table_id, {})['types'])
        self.assertEquals(run('dx export tsv -o - {g}'.format(g=table_id)), self.expected_tsv)


@unittest.skipUnless(testutil.TEST_GTABLE, 'skipping test that would create a GTable')
class TestDXFastQToReads(DXTestCase):
    def setUp(self):
        super(TestDXFastQToReads, self).setUp()
        self.fastq = """@HWI-ST689:7:1101:1246:1986#0/1
NGGGGCCTAATTAAACTAAAGAGCTTCTGCACAGCAAAAGAAACTATGAACAGAGCAAACAGACAGAACAGGAGAAGATATTTGCAAATTATGCATCCAAC
+HWI-ST689:7:1101:1246:1986#0/1
BP\ccccceegggh]ghhhhhhhhhhhhhhhhhhhghefgedfghhhhhhhhh`eghhehhhfgfhhfggegbcdaabbbdddcbcZ`bb_bbbdcbbbb]
@HWI-ST689:7:1101:1477:1962#0/1
NGTAACTCCTCTTTGCAACACCACAGCCATCGCCCCCTACCTCCTTGCCAATCCCAGGCTCCTCTCCTGATGGTAACATTACTTTTCTCCTACTCTAAGGT
+HWI-ST689:7:1101:1477:1962#0/1
BP\ccceegfgggiiiifihhiihhihidghihfhfiiiiiiiiiihaffdghhgcgdbggfeeeedddR]bZLTZZ]bc`bccdcccccb`b`Y_BBBBB
"""
        self.expected_tsv = """name:string\tsequence:string\tquality:string\r
HWI-ST689:7:1101:1246:1986#0/1\tNGGGGCCTAATTAAACTAAAGAGCTTCTGCACAGCAAAAGAAACTATGAACAGAGCAAACAGACAGAACAGGAGAAGATATTTGCAAATTATGCATCCAAC\t#1=DDDDDFFHHHI>HIIIIIIIIIIIIIIIIIIIHIFGHFEGHIIIIIIIIIAFHIIFIIIGHGIIGHHFHCDEBBCCCEEEDCD;ACC@CCCEDCCCC>\r
HWI-ST689:7:1101:1477:1962#0/1\tNGTAACTCCTCTTTGCAACACCACAGCCATCGCCCCCTACCTCCTTGCCAATCCCAGGCTCCTCTCCTGATGGTAACATTACTTTTCTCCTACTCTAAGGT\t#1=DDDFFHGHHHJJJJGJIIJJIIJIJEHIJIGIGJJJJJJJJJJIBGGEHIIHDHECHHGFFFFEEE3>C;-5;;>CDACDDEDDDDDCACA:@#####\r
"""
        self.tempdir = tempfile.mkdtemp()

    def tearDown(self):
        shutil.rmtree(self.tempdir)
        super(TestDXFastQToReads, self).tearDown()

    def test_fastq_to_reads_conversion(self):
        tempfile1 = os.path.join(self.tempdir, 'test1.fq')
        with open(tempfile1, 'w') as f:
            f.write(self.fastq)
        output = json.loads(run('dx-fastq-to-reads {f}'.format(f=tempfile1)).strip().split('\n')[-1])
        table_id = output['table_id']
        run('dx wait {g}'.format(g=table_id))
        self.assertEquals(run('dx export tsv -o - {g}'.format(g=table_id)), self.expected_tsv)

    def test_fastq_reads_roundtrip(self):
        round_tripped_fastq = """@HWI-ST689:7:1101:1246:1986#0/1
NGGGGCCTAATTAAACTAAAGAGCTTCTGCACAGCAAAAGAAACTATGAACAGAGCAAACAGACAGAACAGGAGAAGATATTTGCAAATTATGCATCCAAC
+
#1=DDDDDFFHHHI>HIIIIIIIIIIIIIIIIIIIHIFGHFEGHIIIIIIIIIAFHIIFIIIGHGIIGHHFHCDEBBCCCEEEDCD;ACC@CCCEDCCCC>
@HWI-ST689:7:1101:1477:1962#0/1
NGTAACTCCTCTTTGCAACACCACAGCCATCGCCCCCTACCTCCTTGCCAATCCCAGGCTCCTCTCCTGATGGTAACATTACTTTTCTCCTACTCTAAGGT
+
#1=DDDFFHGHHHJJJJGJIIJJIIJIJEHIJIGIGJJJJJJJJJJIBGGEHIIHDHECHHGFFFFEEE3>C;-5;;>CDACDDEDDDDDCACA:@#####
"""
        tempfile2 = os.path.join(self.tempdir, 'test2.fq')
        with open(tempfile2, 'w') as f:
            f.write(self.fastq)
        output = json.loads(run('dx-fastq-to-reads {f}'.format(f=tempfile2)).strip().split('\n')[-1])
        table_id = output['table_id']
        run('dx wait {g}'.format(g=table_id))
        run('dx-reads-to-fastq --output {o} {g}'.format(o=os.path.join(self.tempdir, 'roundtrip.fq'), g=table_id))
        self.assertEquals(open(os.path.join(self.tempdir, 'roundtrip.fq')).read(), round_tripped_fastq)


@unittest.skipUnless(testutil.TEST_GTABLE, 'skipping test that would create a GTable')
class TestDXGtfToGenes(DXTestCase):
    def setUp(self):
        super(TestDXGtfToGenes, self).setUp()
        self.expected_gtf = """chr1\t.\texon\t101\t200\t.\t+\t.\tgene_id ""; transcript_id "mytranscript-noncoding"
chr1\t.\tCDS\t151\t200\t.\t+\t0\tgene_id "mygene-coding"; transcript_id "mytranscript-coding"
"""
        self.tempdir = tempfile.mkdtemp()
        self.genome_id = makeGenomeObject()
    def tearDown(self):
        shutil.rmtree(self.tempdir)
        super(TestDXGtfToGenes, self).tearDown()
    def test_genes_to_gtf_conversion(self):
        genes_table = dxpy.new_dxgtable([
            dxpy.DXGTable.make_column_desc("type", "string"),
            dxpy.DXGTable.make_column_desc("span_id", "int64"),
            dxpy.DXGTable.make_column_desc("name", "string"),
            dxpy.DXGTable.make_column_desc("strand", "string"),
            dxpy.DXGTable.make_column_desc("is_coding", "boolean"),
            dxpy.DXGTable.make_column_desc("parent_id", "int64"),
            dxpy.DXGTable.make_column_desc("frame", "int64"),
            dxpy.DXGTable.make_column_desc("description", "string"),
            dxpy.DXGTable.make_column_desc("chr", "string"),
            dxpy.DXGTable.make_column_desc("lo", "int64"),
            dxpy.DXGTable.make_column_desc("hi", "int64")
        ])
        genes_table.add_rows(data=[
            ["transcript", 5, "mytranscript-noncoding", "+", False, -1, -1, "my test transcript", "chr1", 100, 200],
            ["exon", 6, "", "+", False, 5, -1, "", "chr1", 100, 200],
            ["gene", 54, "mygene-coding", "+", True, -1, -1, "my test gene", "chr1", 150, 200],
            ["transcript", 55, "mytranscript-coding", "+", True, 54, -1, "my test transcript", "chr1", 150, 200],
            ["CDS", 75, "", "+", True, 55, 0, "", "chr1", 150, 200]
        ])
        genes_table.set_details({
            "original_contigset": {"$dnanexus_link": self.genome_id}
        })
        genes_table.close(block=True)

        self.assertEquals(run('dx-genes-to-gtf {g}'.format(g=genes_table.get_id())),
                          self.expected_gtf)


@unittest.skipUnless(testutil.TEST_GTABLE, 'skipping test that would create a GTable')
class TestDXSamToMappings(DXTestCase):
    def setUp(self):
        super(TestDXSamToMappings, self).setUp()
        self.tempdir = tempfile.mkdtemp()
        self.expected_sam = """@SQ\tSN:chr1\tLN:249250621
@RG\tID:0\tSM:Sample_0
FOO.12345678\t0\t1\t54932369\t60\t7M1D93M\t*\t0\t0\tTAATAAGGTTGTTGTTGTTGTT\t1:1ADDDACFHA?HGFGIIE+<\tMD:Z:1A5^A93\tRG:Z:0
"""
        self.genome_id = makeGenomeObject()

    def tearDown(self):
        shutil.rmtree(self.tempdir)
        super(TestDXSamToMappings, self).tearDown()

    def test_mappings_to_sam_conversion(self):
        mappings_table = dxpy.new_dxgtable([
            dxpy.DXGTable.make_column_desc("sequence", "string"),
            dxpy.DXGTable.make_column_desc("quality", "string"),
            dxpy.DXGTable.make_column_desc("name", "string"),
            dxpy.DXGTable.make_column_desc("status", "string"),
            dxpy.DXGTable.make_column_desc("chr", "string"),
            dxpy.DXGTable.make_column_desc("lo", "int32"),
            dxpy.DXGTable.make_column_desc("hi", "int32"),
            dxpy.DXGTable.make_column_desc("negative_strand", "boolean"),
            dxpy.DXGTable.make_column_desc("error_probability", "uint8"),
            dxpy.DXGTable.make_column_desc("qc_fail", "boolean"),
            dxpy.DXGTable.make_column_desc("duplicate", "boolean"),
            dxpy.DXGTable.make_column_desc("cigar", "string"),
            dxpy.DXGTable.make_column_desc("template_id", "int64"),
            dxpy.DXGTable.make_column_desc("read_group", "uint16"),
            dxpy.DXGTable.make_column_desc("sam_field_MD", "string"),
            dxpy.DXGTable.make_column_desc("sam_field_XN", "int32")
        ])
        mappings_table.add_rows(data=[[
            "TAATAAGGTTGTTGTTGTTGTT",
            "1:1ADDDACFHA?HGFGIIE+<",
            "FOO.12345678",
            "PRIMARY",
            "1",
            54932368,
            54932390,
            False,
            60,
            False,
            False,
            "7M1D93M",
            289090731,
            0,
            "1A5^A93",
            -2147483648
        ]], part=1)
        mappings_table.set_details({
            "read_groups": [
                {"num_singles": 1, "num_pairs": 0}
            ],
            "original_contigset": {"$dnanexus_link": self.genome_id}
        })
        mappings_table.close(block=True)

        self.assertEquals(run('dx-mappings-to-sam {g}'.format(g=mappings_table.get_id())),
                          self.expected_sam)


@unittest.skipUnless(testutil.TEST_TCSH, 'skipping tests that require tcsh to be installed')
class TestTcshEnvironment(unittest.TestCase):
    def test_tcsh_dash_c(self):
        # tcsh -c doesn't set $_, or provide any other way for us to determine the source directory, so
        # "source environment" only works from DNANEXUS_HOME
        run('cd $DNANEXUS_HOME && env - HOME=$HOME PATH=/usr/local/bin:/usr/bin:/bin tcsh -c "source /etc/csh.cshrc && source /etc/csh.login && source $DNANEXUS_HOME/environment && dx --help"')
        run('cd $DNANEXUS_HOME && env - HOME=$HOME PATH=/usr/local/bin:/usr/bin:/bin tcsh -c "source /etc/csh.cshrc && source /etc/csh.login && source $DNANEXUS_HOME/environment.csh && dx --help"')

    def test_tcsh_source_environment(self):
        tcsh = pexpect.spawn("env - HOME=$HOME PATH=/usr/local/bin:/usr/bin:/bin tcsh")
        tcsh.logfile = sys.stdout
        tcsh.setwinsize(20, 90)
        tcsh.sendline("source /etc/csh.cshrc")
        tcsh.sendline("source /etc/csh.login")
        tcsh.sendline("dx")
        tcsh.expect("Command not found")
        tcsh.sendline("source ../../../environment")
        tcsh.sendline("dx")
        tcsh.expect("dx is a command-line client")

class TestDXScripts(DXTestCase):
    def test_minimal_invocation(self):
        # For dxpy scripts that have no other tests, these dummy calls
        # ensure that the coverage report is aware of them (instead of
        # excluding them altogether from the report, which artificially
        # inflates our %covered).
        #
        # This is a hack and obviously it would be preferable to figure
        # out why the coverage generator sometimes likes to include
        # these files and sometimes likes to exclude them.
        run('dx-gff-to-genes -h')
        run('dx-gtf-to-genes -h')
        run('dx-variants-to-vcf -h')
        run('dx-genes-to-gff -h')
        run('dx-genes-to-gtf -h')
        run('dx-mappings-to-fastq -h')
        run('dx-build-applet -h')


class TestDXCp(DXTestCase):
    @classmethod
    def setUpClass(cls):
        # setup two projects
        cls.proj_id1 = create_project()
        cls.proj_id2 = create_project()
        cls.counter = 1

    @classmethod
    def tearDownClass(cls):
        rm_project(cls.proj_id1)
        rm_project(cls.proj_id2)

    @classmethod
    def gen_uniq_fname(cls):
        cls.counter += 1
        return "file_{}".format(cls.counter)

    # Make sure a folder (path) has the same contents in the two projects.
    # Note: the contents of the folders are not listed recursively.
    def verify_folders_are_equal(self, path):
        listing_proj1 = list_folder(self.proj_id1, path)
        listing_proj2 = list_folder(self.proj_id2, path)
        self.assertEqual(listing_proj1, listing_proj2)

    def verify_file_ids_are_equal(self, path1, path2=None):
        if path2 is None:
            path2 = path1
        listing_proj1 = run("dx ls {proj}:/{path} --brief".format(proj=self.proj_id1, path=path1).strip())
        listing_proj2 = run("dx ls {proj}:/{path} --brief".format(proj=self.proj_id2, path=path2).strip())
        self.assertEqual(listing_proj1, listing_proj2)

    # create new file with the same name in the target
    #    dx cp  proj-1111:/file-1111   proj-2222:/
    def test_file_with_same_name(self):
        create_folder_in_project(self.proj_id1, "/earthsea")
        create_folder_in_project(self.proj_id2, "/earthsea")
        file_id = create_file_in_project(self.gen_uniq_fname(), self.proj_id1, folder="/earthsea")
        run("dx cp {p1}:/earthsea/{f} {p2}:/earthsea/".format(f=file_id, p1=self.proj_id1, p2=self.proj_id2))
        self.verify_folders_are_equal("/earthsea")

    # copy and rename
    #   dx cp  proj-1111:/file-1111   proj-2222:/file-2222
    def test_cp_rename(self):
        basename = self.gen_uniq_fname()
        file_id = create_file_in_project(basename, self.proj_id1)
        run("dx cp {p1}:/{f1} {p2}:/{f2}".format(f1=basename, f2="AAA.txt",
                                                 p1=self.proj_id1, p2=self.proj_id2))
        self.verify_file_ids_are_equal(basename, path2="AAA.txt")

    # multiple arguments
    #   dx cp  proj-1111:/file-1111 proj-2222:/file-2222 proj-3333:/
    def test_multiple_args(self):
        fname1 = self.gen_uniq_fname()
        fname2 = self.gen_uniq_fname()
        fname3 = self.gen_uniq_fname()
        create_file_in_project(fname1, self.proj_id1)
        create_file_in_project(fname2, self.proj_id1)
        create_file_in_project(fname3, self.proj_id1)
        run("dx cp {p1}:/{f1} {p1}:/{f2} {p1}:/{f3} {p2}:/".
            format(f1=fname1, f2=fname2, f3=fname3, p1=self.proj_id1, p2=self.proj_id2))
        self.verify_file_ids_are_equal(fname1)
        self.verify_file_ids_are_equal(fname2)
        self.verify_file_ids_are_equal(fname3)

    # copy an entire directory
    def test_cp_dir(self):
        create_folder_in_project(self.proj_id1, "/foo")
        run("dx cp {p1}:/foo {p2}:/".format(p1=self.proj_id1, p2=self.proj_id2))
        self.verify_folders_are_equal("/foo")

    # Weird error code:
    #   This part makes sense:
    #     'InvalidState: If cloned, a folder would conflict with the route of an existing folder.'
    #   This does not:
    #     'Successfully cloned from project: None, code 422'
    #
    def test_copy_empty_folder_on_existing_folder(self):
        create_folder_in_project(self.proj_id1, "/bar")
        create_folder_in_project(self.proj_id2, "/bar")
        with self.assertSubprocessFailure(stderr_regexp='If cloned, a folder would conflict', exit_code=3):
            run("dx cp {p1}:/bar {p2}:/".format(p1=self.proj_id1, p2=self.proj_id2))
        self.verify_folders_are_equal("/bar")

    def test_copy_folder_on_existing_folder(self):
        create_folder_in_project(self.proj_id1, "/baz")
        create_file_in_project(self.gen_uniq_fname(), self.proj_id1, folder="/baz")
        run("dx cp {p1}:/baz {p2}:/".format(p1=self.proj_id1, p2=self.proj_id2))
        with self.assertSubprocessFailure(stderr_regexp='If cloned, a folder would conflict', exit_code=3):
            run("dx cp {p1}:/baz {p2}:/".format(p1=self.proj_id1, p2=self.proj_id2))
        self.verify_folders_are_equal("/baz")

    # PTFM-13569: This used to give a weird error message, like so:
    # dx cp project-BV80zyQ0Ffb7fj64v03fffqX:/foo/XX.txt  project-BV80vzQ0P9vk785K1GgvfZKv:/foo/XX.txt
    # The following objects already existed in the destination container and were not copied:
    #   [
    #   "
    #   f
    #   l
    #   ...
    def test_copy_overwrite(self):
        fname1 = self.gen_uniq_fname()
        file_id1 = create_file_in_project(fname1, self.proj_id1)
        run("dx cp {p1}:/{f} {p2}:/{f}".format(p1=self.proj_id1, f=fname1, p2=self.proj_id2))
        output = run("dx cp {p1}:/{f} {p2}:/{f}".format(p1=self.proj_id1,
                                                        f=fname1, p2=self.proj_id2))
        self.assertIn("destination", output)
        self.assertIn("already existed", output)
        self.assertIn(file_id1, output)

    # 'dx cp' used to give a confusing error message when source file is not found.
    # Check that this has been fixed
    def test_error_msg_for_nonexistent_folder(self):
        fname1 = self.gen_uniq_fname()
        create_file_in_project(fname1, self.proj_id1)

        # The file {proj_id1}:/{f} exists, however, {proj_id1}/{f} does not
        expected_err_msg = "ResolutionError: The specified folder could not be found in {p}".format(p=self.project)
        with self.assertSubprocessFailure(stderr_regexp=expected_err_msg, exit_code=3):
            run("dx cp {p1}/{f} {p2}:/".format(p1=self.proj_id1, f=fname1, p2=self.proj_id2))

        with self.assertSubprocessFailure(stderr_regexp="The destination folder does not exist",
                                          exit_code=3):
            run("dx cp {p1}:/{f} {p2}:/xxx/yyy/z.txt".format(p1=self.proj_id1, f=fname1, p2=self.proj_id2))

        with self.assertSubprocessFailure(
                stderr_regexp="source path and the destination path resolved to the same project",
                exit_code=3):
            run("dx cp {p1}:/{f} {p1}:/".format(p1=self.proj_id1, f=fname1))

    @unittest.skip("PTFM-11906 This doesn't work yet.")
    def test_file_in_other_project(self):
        ''' Copy a file-id, where the file is not located in the default project-id.

        Main idea: create projects A and B. Create a file in A, and copy it to project B,
        -without- specifying a source project.

        This could work, with some enhancements to the 'dx cp' implementation.
        '''
        file_id = create_file_in_project(self.gen_uniq_fname(), self.proj_id1)
        run('dx cp ' + file_id + ' ' + self.proj_id2)

    @unittest.skipUnless(testutil.TEST_ENV,
                         'skipping test that would clobber your local environment')
    # This will start working, once PTFM-11906 is addressed. The issue is
    # that you must specify a project when copying a file. In theory this
    # can be addressed, because the project can be found, given the file-id.
    def test_no_env(self):
        ''' Try to copy a file when the context is empty.
        '''
        # create a file in the current project
        #  -- how do we get the current project id?
        file_id = create_file_in_project(self.gen_uniq_fname(), self.project)

        # Copy the file to a new project.
        # This does not currently work, because the context is not set.
        proj_id = create_project()
        with self.assertSubprocessFailure(stderr_regexp='project must be specified or a current project set',
                                          exit_code=3), without_project_context():
            run('dx cp ' + file_id + ' ' + proj_id)

        #cleanup
        rm_project(proj_id)


if __name__ == '__main__':
    if 'DXTEST_FULL' not in os.environ:
        sys.stderr.write('WARNING: env var DXTEST_FULL is not set; tests that create apps or run jobs will not be run\n')
    unittest.main()<|MERGE_RESOLUTION|>--- conflicted
+++ resolved
@@ -3964,7 +3964,6 @@
             self.assertTrue(pattern.match(result))
 
 
-<<<<<<< HEAD
 @unittest.skipUnless(testutil.TEST_ISOLATED_ENV, 'skipping tests that require org creation')
 class TestDXClientOrg(DXTestCase):
 
@@ -4194,7 +4193,6 @@
 
 @unittest.skipUnless(testutil.TEST_WITH_AUTHSERVER,
                      'skipping tests that require a running authserver')
-=======
 class TestDXClientNewProject(DXTestCase):
     def test_dx_new_project_with_region(self):
         project_id = run("dx new project --brief --region aws:us-east-1 ProjectInUSEast").strip()
@@ -4256,7 +4254,6 @@
 
 @unittest.skipUnless(testutil.TEST_ISOLATED_ENV and testutil.TEST_WITH_AUTHSERVER,
                      'skipping tests that require presence of test org and running authserver')
->>>>>>> 61f94bf0
 class TestDXClientNewUser(DXTestCase):
 
     def _now(self):
